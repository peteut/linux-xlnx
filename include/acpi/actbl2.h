/* SPDX-License-Identifier: BSD-3-Clause OR GPL-2.0 */
/******************************************************************************
 *
 * Name: actbl2.h - ACPI Table Definitions (tables not in ACPI spec)
 *
 * Copyright (C) 2000 - 2021, Intel Corp.
 *
 *****************************************************************************/

#ifndef __ACTBL2_H__
#define __ACTBL2_H__

/*******************************************************************************
 *
 * Additional ACPI Tables (2)
 *
 * These tables are not consumed directly by the ACPICA subsystem, but are
 * included here to support device drivers and the AML disassembler.
 *
 ******************************************************************************/

/*
 * Values for description table header signatures for tables defined in this
 * file. Useful because they make it more difficult to inadvertently type in
 * the wrong signature.
 */
#define ACPI_SIG_AGDI           "AGDI"	/* Arm Generic Diagnostic Dump and Reset Device Interface */
#define ACPI_SIG_BDAT           "BDAT"	/* BIOS Data ACPI Table */
#define ACPI_SIG_IORT           "IORT"	/* IO Remapping Table */
#define ACPI_SIG_IVRS           "IVRS"	/* I/O Virtualization Reporting Structure */
#define ACPI_SIG_LPIT           "LPIT"	/* Low Power Idle Table */
#define ACPI_SIG_MADT           "APIC"	/* Multiple APIC Description Table */
#define ACPI_SIG_MCFG           "MCFG"	/* PCI Memory Mapped Configuration table */
#define ACPI_SIG_MCHI           "MCHI"	/* Management Controller Host Interface table */
#define ACPI_SIG_MPST           "MPST"	/* Memory Power State Table */
#define ACPI_SIG_MSCT           "MSCT"	/* Maximum System Characteristics Table */
#define ACPI_SIG_MSDM           "MSDM"	/* Microsoft Data Management Table */
#define ACPI_SIG_NFIT           "NFIT"	/* NVDIMM Firmware Interface Table */
#define ACPI_SIG_NHLT           "NHLT"	/* Non HD Audio Link Table */
#define ACPI_SIG_PCCT           "PCCT"	/* Platform Communications Channel Table */
#define ACPI_SIG_PDTT           "PDTT"	/* Platform Debug Trigger Table */
#define ACPI_SIG_PHAT           "PHAT"	/* Platform Health Assessment Table */
#define ACPI_SIG_PMTT           "PMTT"	/* Platform Memory Topology Table */
#define ACPI_SIG_PPTT           "PPTT"	/* Processor Properties Topology Table */
#define ACPI_SIG_PRMT           "PRMT"	/* Platform Runtime Mechanism Table */
#define ACPI_SIG_RASF           "RASF"	/* RAS Feature table */
#define ACPI_SIG_RGRT           "RGRT"	/* Regulatory Graphics Resource Table */
#define ACPI_SIG_SBST           "SBST"	/* Smart Battery Specification Table */
#define ACPI_SIG_SDEI           "SDEI"	/* Software Delegated Exception Interface Table */
#define ACPI_SIG_SDEV           "SDEV"	/* Secure Devices table */
#define ACPI_SIG_SVKL           "SVKL"	/* Storage Volume Key Location Table */
#define ACPI_SIG_TDEL           "TDEL"	/* TD Event Log Table */

/*
 * All tables must be byte-packed to match the ACPI specification, since
 * the tables are provided by the system BIOS.
 */
#pragma pack(1)

/*
 * Note: C bitfields are not used for this reason:
 *
 * "Bitfields are great and easy to read, but unfortunately the C language
 * does not specify the layout of bitfields in memory, which means they are
 * essentially useless for dealing with packed data in on-disk formats or
 * binary wire protocols." (Or ACPI tables and buffers.) "If you ask me,
 * this decision was a design error in C. Ritchie could have picked an order
 * and stuck with it." Norman Ramsey.
 * See http://stackoverflow.com/a/1053662/41661
 */

/*******************************************************************************
 *
 * AEST - Arm Error Source Table
 *
 * Conforms to: ACPI for the Armv8 RAS Extensions 1.1 Platform Design Document
 * September 2020.
 *
 ******************************************************************************/

struct acpi_table_aest {
	struct acpi_table_header header;
	void *node_array[];
};

/* Common Subtable header - one per Node Structure (Subtable) */

struct acpi_aest_hdr {
	u8 type;
	u16 length;
	u8 reserved;
	u32 node_specific_offset;
	u32 node_interface_offset;
	u32 node_interrupt_offset;
	u32 node_interrupt_count;
	u64 timestamp_rate;
	u64 reserved1;
	u64 error_injection_rate;
};

/* Values for Type above */

#define ACPI_AEST_PROCESSOR_ERROR_NODE      0
#define ACPI_AEST_MEMORY_ERROR_NODE         1
#define ACPI_AEST_SMMU_ERROR_NODE           2
#define ACPI_AEST_VENDOR_ERROR_NODE         3
#define ACPI_AEST_GIC_ERROR_NODE            4
#define ACPI_AEST_NODE_TYPE_RESERVED        5	/* 5 and above are reserved */

/*
 * AEST subtables (Error nodes)
 */

/* 0: Processor Error */

typedef struct acpi_aest_processor {
	u32 processor_id;
	u8 resource_type;
	u8 reserved;
	u8 flags;
	u8 revision;
	u64 processor_affinity;

} acpi_aest_processor;

/* Values for resource_type above, related structs below */

#define ACPI_AEST_CACHE_RESOURCE            0
#define ACPI_AEST_TLB_RESOURCE              1
#define ACPI_AEST_GENERIC_RESOURCE          2
#define ACPI_AEST_RESOURCE_RESERVED         3	/* 3 and above are reserved */

/* 0R: Processor Cache Resource Substructure */

typedef struct acpi_aest_processor_cache {
	u32 cache_reference;
	u32 reserved;

} acpi_aest_processor_cache;

/* Values for cache_type above */

#define ACPI_AEST_CACHE_DATA                0
#define ACPI_AEST_CACHE_INSTRUCTION         1
#define ACPI_AEST_CACHE_UNIFIED             2
#define ACPI_AEST_CACHE_RESERVED            3	/* 3 and above are reserved */

/* 1R: Processor TLB Resource Substructure */

typedef struct acpi_aest_processor_tlb {
	u32 tlb_level;
	u32 reserved;

} acpi_aest_processor_tlb;

/* 2R: Processor Generic Resource Substructure */

typedef struct acpi_aest_processor_generic {
	u32 resource;

} acpi_aest_processor_generic;

/* 1: Memory Error */

typedef struct acpi_aest_memory {
	u32 srat_proximity_domain;

} acpi_aest_memory;

/* 2: Smmu Error */

typedef struct acpi_aest_smmu {
	u32 iort_node_reference;
	u32 subcomponent_reference;

} acpi_aest_smmu;

/* 3: Vendor Defined */

typedef struct acpi_aest_vendor {
	u32 acpi_hid;
	u32 acpi_uid;
	u8 vendor_specific_data[16];

} acpi_aest_vendor;

/* 4: Gic Error */

typedef struct acpi_aest_gic {
	u32 interface_type;
	u32 instance_id;

} acpi_aest_gic;

/* Values for interface_type above */

#define ACPI_AEST_GIC_CPU                   0
#define ACPI_AEST_GIC_DISTRIBUTOR           1
#define ACPI_AEST_GIC_REDISTRIBUTOR         2
#define ACPI_AEST_GIC_ITS                   3
#define ACPI_AEST_GIC_RESERVED              4	/* 4 and above are reserved */

/* Node Interface Structure */

typedef struct acpi_aest_node_interface {
	u8 type;
	u8 reserved[3];
	u32 flags;
	u64 address;
	u32 error_record_index;
	u32 error_record_count;
	u64 error_record_implemented;
	u64 error_status_reporting;
	u64 addressing_mode;

} acpi_aest_node_interface;

/* Values for Type field above */

#define ACPI_AEST_NODE_SYSTEM_REGISTER      0
#define ACPI_AEST_NODE_MEMORY_MAPPED        1
#define ACPI_AEST_XFACE_RESERVED            2	/* 2 and above are reserved */

/* Node Interrupt Structure */

typedef struct acpi_aest_node_interrupt {
	u8 type;
	u8 reserved[2];
	u8 flags;
	u32 gsiv;
	u8 iort_id;
	u8 reserved1[3];

} acpi_aest_node_interrupt;

/* Values for Type field above */

#define ACPI_AEST_NODE_FAULT_HANDLING       0
#define ACPI_AEST_NODE_ERROR_RECOVERY       1
#define ACPI_AEST_XRUPT_RESERVED            2	/* 2 and above are reserved */

/*******************************************************************************
 * AGDI - Arm Generic Diagnostic Dump and Reset Device Interface
 *
 * Conforms to "ACPI for Arm Components 1.1, Platform Design Document"
 * ARM DEN0093 v1.1
 *
 ******************************************************************************/
struct acpi_table_agdi {
	struct acpi_table_header header;	/* Common ACPI table header */
	u8 flags;
	u8 reserved[3];
	u32 sdei_event;
	u32 gsiv;
};

/* Mask for Flags field above */

#define ACPI_AGDI_SIGNALING_MODE (1)

/*******************************************************************************
 *
 * BDAT - BIOS Data ACPI Table
 *
 * Conforms to "BIOS Data ACPI Table", Interface Specification v4.0 Draft 5
 * Nov 2020
 *
 ******************************************************************************/

struct acpi_table_bdat {
	struct acpi_table_header header;
	struct acpi_generic_address gas;
};

/*******************************************************************************
 *
 * IORT - IO Remapping Table
 *
 * Conforms to "IO Remapping Table System Software on ARM Platforms",
 * Document number: ARM DEN 0049E.b, Feb 2021
 *
 ******************************************************************************/

struct acpi_table_iort {
	struct acpi_table_header header;
	u32 node_count;
	u32 node_offset;
	u32 reserved;
};

/*
 * IORT subtables
 */
struct acpi_iort_node {
	u8 type;
	u16 length;
	u8 revision;
	u32 identifier;
	u32 mapping_count;
	u32 mapping_offset;
	char node_data[1];
};

/* Values for subtable Type above */

enum acpi_iort_node_type {
	ACPI_IORT_NODE_ITS_GROUP = 0x00,
	ACPI_IORT_NODE_NAMED_COMPONENT = 0x01,
	ACPI_IORT_NODE_PCI_ROOT_COMPLEX = 0x02,
	ACPI_IORT_NODE_SMMU = 0x03,
	ACPI_IORT_NODE_SMMU_V3 = 0x04,
	ACPI_IORT_NODE_PMCG = 0x05,
	ACPI_IORT_NODE_RMR = 0x06,
};

struct acpi_iort_id_mapping {
	u32 input_base;		/* Lowest value in input range */
	u32 id_count;		/* Number of IDs */
	u32 output_base;	/* Lowest value in output range */
	u32 output_reference;	/* A reference to the output node */
	u32 flags;
};

/* Masks for Flags field above for IORT subtable */

#define ACPI_IORT_ID_SINGLE_MAPPING (1)

struct acpi_iort_memory_access {
	u32 cache_coherency;
	u8 hints;
	u16 reserved;
	u8 memory_flags;
};

/* Values for cache_coherency field above */

#define ACPI_IORT_NODE_COHERENT         0x00000001	/* The device node is fully coherent */
#define ACPI_IORT_NODE_NOT_COHERENT     0x00000000	/* The device node is not coherent */

/* Masks for Hints field above */

#define ACPI_IORT_HT_TRANSIENT          (1)
#define ACPI_IORT_HT_WRITE              (1<<1)
#define ACPI_IORT_HT_READ               (1<<2)
#define ACPI_IORT_HT_OVERRIDE           (1<<3)

/* Masks for memory_flags field above */

#define ACPI_IORT_MF_COHERENCY          (1)
#define ACPI_IORT_MF_ATTRIBUTES         (1<<1)

/*
 * IORT node specific subtables
 */
struct acpi_iort_its_group {
	u32 its_count;
	u32 identifiers[1];	/* GIC ITS identifier array */
};

struct acpi_iort_named_component {
	u32 node_flags;
	u64 memory_properties;	/* Memory access properties */
	u8 memory_address_limit;	/* Memory address size limit */
	char device_name[1];	/* Path of namespace object */
};

/* Masks for Flags field above */

#define ACPI_IORT_NC_STALL_SUPPORTED    (1)
#define ACPI_IORT_NC_PASID_BITS         (31<<1)

struct acpi_iort_root_complex {
	u64 memory_properties;	/* Memory access properties */
	u32 ats_attribute;
	u32 pci_segment_number;
	u8 memory_address_limit;	/* Memory address size limit */
	u8 reserved[3];		/* Reserved, must be zero */
};

/* Masks for ats_attribute field above */

#define ACPI_IORT_ATS_SUPPORTED         (1)	/* The root complex ATS support */
#define ACPI_IORT_PRI_SUPPORTED         (1<<1)	/* The root complex PRI support */
#define ACPI_IORT_PASID_FWD_SUPPORTED   (1<<2)	/* The root complex PASID forward support */

struct acpi_iort_smmu {
	u64 base_address;	/* SMMU base address */
	u64 span;		/* Length of memory range */
	u32 model;
	u32 flags;
	u32 global_interrupt_offset;
	u32 context_interrupt_count;
	u32 context_interrupt_offset;
	u32 pmu_interrupt_count;
	u32 pmu_interrupt_offset;
	u64 interrupts[1];	/* Interrupt array */
};

/* Values for Model field above */

#define ACPI_IORT_SMMU_V1               0x00000000	/* Generic SMMUv1 */
#define ACPI_IORT_SMMU_V2               0x00000001	/* Generic SMMUv2 */
#define ACPI_IORT_SMMU_CORELINK_MMU400  0x00000002	/* ARM Corelink MMU-400 */
#define ACPI_IORT_SMMU_CORELINK_MMU500  0x00000003	/* ARM Corelink MMU-500 */
#define ACPI_IORT_SMMU_CORELINK_MMU401  0x00000004	/* ARM Corelink MMU-401 */
#define ACPI_IORT_SMMU_CAVIUM_THUNDERX  0x00000005	/* Cavium thunder_x SMMUv2 */

/* Masks for Flags field above */

#define ACPI_IORT_SMMU_DVM_SUPPORTED    (1)
#define ACPI_IORT_SMMU_COHERENT_WALK    (1<<1)

/* Global interrupt format */

struct acpi_iort_smmu_gsi {
	u32 nsg_irpt;
	u32 nsg_irpt_flags;
	u32 nsg_cfg_irpt;
	u32 nsg_cfg_irpt_flags;
};

struct acpi_iort_smmu_v3 {
	u64 base_address;	/* SMMUv3 base address */
	u32 flags;
	u32 reserved;
	u64 vatos_address;
	u32 model;
	u32 event_gsiv;
	u32 pri_gsiv;
	u32 gerr_gsiv;
	u32 sync_gsiv;
	u32 pxm;
	u32 id_mapping_index;
};

/* Values for Model field above */

#define ACPI_IORT_SMMU_V3_GENERIC           0x00000000	/* Generic SMMUv3 */
#define ACPI_IORT_SMMU_V3_HISILICON_HI161X  0x00000001	/* hi_silicon Hi161x SMMUv3 */
#define ACPI_IORT_SMMU_V3_CAVIUM_CN99XX     0x00000002	/* Cavium CN99xx SMMUv3 */

/* Masks for Flags field above */

#define ACPI_IORT_SMMU_V3_COHACC_OVERRIDE   (1)
#define ACPI_IORT_SMMU_V3_HTTU_OVERRIDE     (3<<1)
#define ACPI_IORT_SMMU_V3_PXM_VALID         (1<<3)

struct acpi_iort_pmcg {
	u64 page0_base_address;
	u32 overflow_gsiv;
	u32 node_reference;
	u64 page1_base_address;
};

struct acpi_iort_rmr {
	u32 flags;
	u32 rmr_count;
	u32 rmr_offset;
};

struct acpi_iort_rmr_desc {
	u64 base_address;
	u64 length;
	u32 reserved;
};

/*******************************************************************************
 *
 * IVRS - I/O Virtualization Reporting Structure
 *        Version 1
 *
 * Conforms to "AMD I/O Virtualization Technology (IOMMU) Specification",
 * Revision 1.26, February 2009.
 *
 ******************************************************************************/

struct acpi_table_ivrs {
	struct acpi_table_header header;	/* Common ACPI table header */
	u32 info;		/* Common virtualization info */
	u64 reserved;
};

/* Values for Info field above */

#define ACPI_IVRS_PHYSICAL_SIZE     0x00007F00	/* 7 bits, physical address size */
#define ACPI_IVRS_VIRTUAL_SIZE      0x003F8000	/* 7 bits, virtual address size */
#define ACPI_IVRS_ATS_RESERVED      0x00400000	/* ATS address translation range reserved */

/* IVRS subtable header */

struct acpi_ivrs_header {
	u8 type;		/* Subtable type */
	u8 flags;
	u16 length;		/* Subtable length */
	u16 device_id;		/* ID of IOMMU */
};

/* Values for subtable Type above */

enum acpi_ivrs_type {
	ACPI_IVRS_TYPE_HARDWARE1 = 0x10,
	ACPI_IVRS_TYPE_HARDWARE2 = 0x11,
	ACPI_IVRS_TYPE_HARDWARE3 = 0x40,
	ACPI_IVRS_TYPE_MEMORY1 = 0x20,
	ACPI_IVRS_TYPE_MEMORY2 = 0x21,
	ACPI_IVRS_TYPE_MEMORY3 = 0x22
};

/* Masks for Flags field above for IVHD subtable */

#define ACPI_IVHD_TT_ENABLE         (1)
#define ACPI_IVHD_PASS_PW           (1<<1)
#define ACPI_IVHD_RES_PASS_PW       (1<<2)
#define ACPI_IVHD_ISOC              (1<<3)
#define ACPI_IVHD_IOTLB             (1<<4)

/* Masks for Flags field above for IVMD subtable */

#define ACPI_IVMD_UNITY             (1)
#define ACPI_IVMD_READ              (1<<1)
#define ACPI_IVMD_WRITE             (1<<2)
#define ACPI_IVMD_EXCLUSION_RANGE   (1<<3)

/*
 * IVRS subtables, correspond to Type in struct acpi_ivrs_header
 */

/* 0x10: I/O Virtualization Hardware Definition Block (IVHD) */

struct acpi_ivrs_hardware_10 {
	struct acpi_ivrs_header header;
	u16 capability_offset;	/* Offset for IOMMU control fields */
	u64 base_address;	/* IOMMU control registers */
	u16 pci_segment_group;
	u16 info;		/* MSI number and unit ID */
	u32 feature_reporting;
};

/* 0x11: I/O Virtualization Hardware Definition Block (IVHD) */

struct acpi_ivrs_hardware_11 {
	struct acpi_ivrs_header header;
	u16 capability_offset;	/* Offset for IOMMU control fields */
	u64 base_address;	/* IOMMU control registers */
	u16 pci_segment_group;
	u16 info;		/* MSI number and unit ID */
	u32 attributes;
	u64 efr_register_image;
	u64 reserved;
};

/* Masks for Info field above */

#define ACPI_IVHD_MSI_NUMBER_MASK   0x001F	/* 5 bits, MSI message number */
#define ACPI_IVHD_UNIT_ID_MASK      0x1F00	/* 5 bits, unit_ID */

/*
 * Device Entries for IVHD subtable, appear after struct acpi_ivrs_hardware structure.
 * Upper two bits of the Type field are the (encoded) length of the structure.
 * Currently, only 4 and 8 byte entries are defined. 16 and 32 byte entries
 * are reserved for future use but not defined.
 */
struct acpi_ivrs_de_header {
	u8 type;
	u16 id;
	u8 data_setting;
};

/* Length of device entry is in the top two bits of Type field above */

#define ACPI_IVHD_ENTRY_LENGTH      0xC0

/* Values for device entry Type field above */

enum acpi_ivrs_device_entry_type {
	/* 4-byte device entries, all use struct acpi_ivrs_device4 */

	ACPI_IVRS_TYPE_PAD4 = 0,
	ACPI_IVRS_TYPE_ALL = 1,
	ACPI_IVRS_TYPE_SELECT = 2,
	ACPI_IVRS_TYPE_START = 3,
	ACPI_IVRS_TYPE_END = 4,

	/* 8-byte device entries */

	ACPI_IVRS_TYPE_PAD8 = 64,
	ACPI_IVRS_TYPE_NOT_USED = 65,
	ACPI_IVRS_TYPE_ALIAS_SELECT = 66,	/* Uses struct acpi_ivrs_device8a */
	ACPI_IVRS_TYPE_ALIAS_START = 67,	/* Uses struct acpi_ivrs_device8a */
	ACPI_IVRS_TYPE_EXT_SELECT = 70,	/* Uses struct acpi_ivrs_device8b */
	ACPI_IVRS_TYPE_EXT_START = 71,	/* Uses struct acpi_ivrs_device8b */
	ACPI_IVRS_TYPE_SPECIAL = 72,	/* Uses struct acpi_ivrs_device8c */

	/* Variable-length device entries */

	ACPI_IVRS_TYPE_HID = 240	/* Uses ACPI_IVRS_DEVICE_HID */
};

/* Values for Data field above */

#define ACPI_IVHD_INIT_PASS         (1)
#define ACPI_IVHD_EINT_PASS         (1<<1)
#define ACPI_IVHD_NMI_PASS          (1<<2)
#define ACPI_IVHD_SYSTEM_MGMT       (3<<4)
#define ACPI_IVHD_LINT0_PASS        (1<<6)
#define ACPI_IVHD_LINT1_PASS        (1<<7)

/* Types 0-4: 4-byte device entry */

struct acpi_ivrs_device4 {
	struct acpi_ivrs_de_header header;
};

/* Types 66-67: 8-byte device entry */

struct acpi_ivrs_device8a {
	struct acpi_ivrs_de_header header;
	u8 reserved1;
	u16 used_id;
	u8 reserved2;
};

/* Types 70-71: 8-byte device entry */

struct acpi_ivrs_device8b {
	struct acpi_ivrs_de_header header;
	u32 extended_data;
};

/* Values for extended_data above */

#define ACPI_IVHD_ATS_DISABLED      (1<<31)

/* Type 72: 8-byte device entry */

struct acpi_ivrs_device8c {
	struct acpi_ivrs_de_header header;
	u8 handle;
	u16 used_id;
	u8 variety;
};

/* Values for Variety field above */

#define ACPI_IVHD_IOAPIC            1
#define ACPI_IVHD_HPET              2

/* Type 240: variable-length device entry */

struct acpi_ivrs_device_hid {
	struct acpi_ivrs_de_header header;
	u64 acpi_hid;
	u64 acpi_cid;
	u8 uid_type;
	u8 uid_length;
};

/* Values for uid_type above */

#define ACPI_IVRS_UID_NOT_PRESENT   0
#define ACPI_IVRS_UID_IS_INTEGER    1
#define ACPI_IVRS_UID_IS_STRING     2

/* 0x20, 0x21, 0x22: I/O Virtualization Memory Definition Block (IVMD) */

struct acpi_ivrs_memory {
	struct acpi_ivrs_header header;
	u16 aux_data;
	u64 reserved;
	u64 start_address;
	u64 memory_length;
};

/*******************************************************************************
 *
 * LPIT - Low Power Idle Table
 *
 * Conforms to "ACPI Low Power Idle Table (LPIT)" July 2014.
 *
 ******************************************************************************/

struct acpi_table_lpit {
	struct acpi_table_header header;	/* Common ACPI table header */
};

/* LPIT subtable header */

struct acpi_lpit_header {
	u32 type;		/* Subtable type */
	u32 length;		/* Subtable length */
	u16 unique_id;
	u16 reserved;
	u32 flags;
};

/* Values for subtable Type above */

enum acpi_lpit_type {
	ACPI_LPIT_TYPE_NATIVE_CSTATE = 0x00,
	ACPI_LPIT_TYPE_RESERVED = 0x01	/* 1 and above are reserved */
};

/* Masks for Flags field above  */

#define ACPI_LPIT_STATE_DISABLED    (1)
#define ACPI_LPIT_NO_COUNTER        (1<<1)

/*
 * LPIT subtables, correspond to Type in struct acpi_lpit_header
 */

/* 0x00: Native C-state instruction based LPI structure */

struct acpi_lpit_native {
	struct acpi_lpit_header header;
	struct acpi_generic_address entry_trigger;
	u32 residency;
	u32 latency;
	struct acpi_generic_address residency_counter;
	u64 counter_frequency;
};

/*******************************************************************************
 *
 * MADT - Multiple APIC Description Table
 *        Version 3
 *
 ******************************************************************************/

struct acpi_table_madt {
	struct acpi_table_header header;	/* Common ACPI table header */
	u32 address;		/* Physical address of local APIC */
	u32 flags;
};

/* Masks for Flags field above */

#define ACPI_MADT_PCAT_COMPAT       (1)	/* 00: System also has dual 8259s */

/* Values for PCATCompat flag */

#define ACPI_MADT_DUAL_PIC          1
#define ACPI_MADT_MULTIPLE_APIC     0

/* Values for MADT subtable type in struct acpi_subtable_header */

enum acpi_madt_type {
	ACPI_MADT_TYPE_LOCAL_APIC = 0,
	ACPI_MADT_TYPE_IO_APIC = 1,
	ACPI_MADT_TYPE_INTERRUPT_OVERRIDE = 2,
	ACPI_MADT_TYPE_NMI_SOURCE = 3,
	ACPI_MADT_TYPE_LOCAL_APIC_NMI = 4,
	ACPI_MADT_TYPE_LOCAL_APIC_OVERRIDE = 5,
	ACPI_MADT_TYPE_IO_SAPIC = 6,
	ACPI_MADT_TYPE_LOCAL_SAPIC = 7,
	ACPI_MADT_TYPE_INTERRUPT_SOURCE = 8,
	ACPI_MADT_TYPE_LOCAL_X2APIC = 9,
	ACPI_MADT_TYPE_LOCAL_X2APIC_NMI = 10,
	ACPI_MADT_TYPE_GENERIC_INTERRUPT = 11,
	ACPI_MADT_TYPE_GENERIC_DISTRIBUTOR = 12,
	ACPI_MADT_TYPE_GENERIC_MSI_FRAME = 13,
	ACPI_MADT_TYPE_GENERIC_REDISTRIBUTOR = 14,
	ACPI_MADT_TYPE_GENERIC_TRANSLATOR = 15,
	ACPI_MADT_TYPE_MULTIPROC_WAKEUP = 16,
	ACPI_MADT_TYPE_RESERVED = 17	/* 17 and greater are reserved */
};

/*
 * MADT Subtables, correspond to Type in struct acpi_subtable_header
 */

/* 0: Processor Local APIC */

struct acpi_madt_local_apic {
	struct acpi_subtable_header header;
	u8 processor_id;	/* ACPI processor id */
	u8 id;			/* Processor's local APIC id */
	u32 lapic_flags;
};

/* 1: IO APIC */

struct acpi_madt_io_apic {
	struct acpi_subtable_header header;
	u8 id;			/* I/O APIC ID */
	u8 reserved;		/* reserved - must be zero */
	u32 address;		/* APIC physical address */
	u32 global_irq_base;	/* Global system interrupt where INTI lines start */
};

/* 2: Interrupt Override */

struct acpi_madt_interrupt_override {
	struct acpi_subtable_header header;
	u8 bus;			/* 0 - ISA */
	u8 source_irq;		/* Interrupt source (IRQ) */
	u32 global_irq;		/* Global system interrupt */
	u16 inti_flags;
};

/* 3: NMI Source */

struct acpi_madt_nmi_source {
	struct acpi_subtable_header header;
	u16 inti_flags;
	u32 global_irq;		/* Global system interrupt */
};

/* 4: Local APIC NMI */

struct acpi_madt_local_apic_nmi {
	struct acpi_subtable_header header;
	u8 processor_id;	/* ACPI processor id */
	u16 inti_flags;
	u8 lint;		/* LINTn to which NMI is connected */
};

/* 5: Address Override */

struct acpi_madt_local_apic_override {
	struct acpi_subtable_header header;
	u16 reserved;		/* Reserved, must be zero */
	u64 address;		/* APIC physical address */
};

/* 6: I/O Sapic */

struct acpi_madt_io_sapic {
	struct acpi_subtable_header header;
	u8 id;			/* I/O SAPIC ID */
	u8 reserved;		/* Reserved, must be zero */
	u32 global_irq_base;	/* Global interrupt for SAPIC start */
	u64 address;		/* SAPIC physical address */
};

/* 7: Local Sapic */

struct acpi_madt_local_sapic {
	struct acpi_subtable_header header;
	u8 processor_id;	/* ACPI processor id */
	u8 id;			/* SAPIC ID */
	u8 eid;			/* SAPIC EID */
	u8 reserved[3];		/* Reserved, must be zero */
	u32 lapic_flags;
	u32 uid;		/* Numeric UID - ACPI 3.0 */
	char uid_string[1];	/* String UID  - ACPI 3.0 */
};

/* 8: Platform Interrupt Source */

struct acpi_madt_interrupt_source {
	struct acpi_subtable_header header;
	u16 inti_flags;
	u8 type;		/* 1=PMI, 2=INIT, 3=corrected */
	u8 id;			/* Processor ID */
	u8 eid;			/* Processor EID */
	u8 io_sapic_vector;	/* Vector value for PMI interrupts */
	u32 global_irq;		/* Global system interrupt */
	u32 flags;		/* Interrupt Source Flags */
};

/* Masks for Flags field above */

#define ACPI_MADT_CPEI_OVERRIDE     (1)

/* 9: Processor Local X2APIC (ACPI 4.0) */

struct acpi_madt_local_x2apic {
	struct acpi_subtable_header header;
	u16 reserved;		/* reserved - must be zero */
	u32 local_apic_id;	/* Processor x2APIC ID  */
	u32 lapic_flags;
	u32 uid;		/* ACPI processor UID */
};

/* 10: Local X2APIC NMI (ACPI 4.0) */

struct acpi_madt_local_x2apic_nmi {
	struct acpi_subtable_header header;
	u16 inti_flags;
	u32 uid;		/* ACPI processor UID */
	u8 lint;		/* LINTn to which NMI is connected */
	u8 reserved[3];		/* reserved - must be zero */
};

/* 11: Generic interrupt - GICC (ACPI 5.0 + ACPI 6.0 + ACPI 6.3 changes) */

struct acpi_madt_generic_interrupt {
	struct acpi_subtable_header header;
	u16 reserved;		/* reserved - must be zero */
	u32 cpu_interface_number;
	u32 uid;
	u32 flags;
	u32 parking_version;
	u32 performance_interrupt;
	u64 parked_address;
	u64 base_address;
	u64 gicv_base_address;
	u64 gich_base_address;
	u32 vgic_interrupt;
	u64 gicr_base_address;
	u64 arm_mpidr;
	u8 efficiency_class;
	u8 reserved2[1];
	u16 spe_interrupt;	/* ACPI 6.3 */
};

/* Masks for Flags field above */

/* ACPI_MADT_ENABLED                    (1)      Processor is usable if set */
#define ACPI_MADT_PERFORMANCE_IRQ_MODE  (1<<1)	/* 01: Performance Interrupt Mode */
#define ACPI_MADT_VGIC_IRQ_MODE         (1<<2)	/* 02: VGIC Maintenance Interrupt mode */

/* 12: Generic Distributor (ACPI 5.0 + ACPI 6.0 changes) */

struct acpi_madt_generic_distributor {
	struct acpi_subtable_header header;
	u16 reserved;		/* reserved - must be zero */
	u32 gic_id;
	u64 base_address;
	u32 global_irq_base;
	u8 version;
	u8 reserved2[3];	/* reserved - must be zero */
};

/* Values for Version field above */

enum acpi_madt_gic_version {
	ACPI_MADT_GIC_VERSION_NONE = 0,
	ACPI_MADT_GIC_VERSION_V1 = 1,
	ACPI_MADT_GIC_VERSION_V2 = 2,
	ACPI_MADT_GIC_VERSION_V3 = 3,
	ACPI_MADT_GIC_VERSION_V4 = 4,
	ACPI_MADT_GIC_VERSION_RESERVED = 5	/* 5 and greater are reserved */
};

/* 13: Generic MSI Frame (ACPI 5.1) */

struct acpi_madt_generic_msi_frame {
	struct acpi_subtable_header header;
	u16 reserved;		/* reserved - must be zero */
	u32 msi_frame_id;
	u64 base_address;
	u32 flags;
	u16 spi_count;
	u16 spi_base;
};

/* Masks for Flags field above */

#define ACPI_MADT_OVERRIDE_SPI_VALUES   (1)

/* 14: Generic Redistributor (ACPI 5.1) */

struct acpi_madt_generic_redistributor {
	struct acpi_subtable_header header;
	u16 reserved;		/* reserved - must be zero */
	u64 base_address;
	u32 length;
};

/* 15: Generic Translator (ACPI 6.0) */

struct acpi_madt_generic_translator {
	struct acpi_subtable_header header;
	u16 reserved;		/* reserved - must be zero */
	u32 translation_id;
	u64 base_address;
	u32 reserved2;
};

/* 16: Multiprocessor wakeup (ACPI 6.4) */

struct acpi_madt_multiproc_wakeup {
	struct acpi_subtable_header header;
	u16 mailbox_version;
	u32 reserved;		/* reserved - must be zero */
	u64 base_address;
};

#define ACPI_MULTIPROC_WAKEUP_MB_OS_SIZE	2032
#define ACPI_MULTIPROC_WAKEUP_MB_FIRMWARE_SIZE	2048

struct acpi_madt_multiproc_wakeup_mailbox {
	u16 command;
	u16 reserved;		/* reserved - must be zero */
	u32 apic_id;
	u64 wakeup_vector;
	u8 reserved_os[ACPI_MULTIPROC_WAKEUP_MB_OS_SIZE];	/* reserved for OS use */
	u8 reserved_firmware[ACPI_MULTIPROC_WAKEUP_MB_FIRMWARE_SIZE];	/* reserved for firmware use */
};

#define ACPI_MP_WAKE_COMMAND_WAKEUP    1

/*
 * Common flags fields for MADT subtables
 */

/* MADT Local APIC flags */

#define ACPI_MADT_ENABLED           (1)	/* 00: Processor is usable if set */
#define ACPI_MADT_ONLINE_CAPABLE    (2)	/* 01: System HW supports enabling processor at runtime */

/* MADT MPS INTI flags (inti_flags) */

#define ACPI_MADT_POLARITY_MASK     (3)	/* 00-01: Polarity of APIC I/O input signals */
#define ACPI_MADT_TRIGGER_MASK      (3<<2)	/* 02-03: Trigger mode of APIC input signals */

/* Values for MPS INTI flags */

#define ACPI_MADT_POLARITY_CONFORMS       0
#define ACPI_MADT_POLARITY_ACTIVE_HIGH    1
#define ACPI_MADT_POLARITY_RESERVED       2
#define ACPI_MADT_POLARITY_ACTIVE_LOW     3

#define ACPI_MADT_TRIGGER_CONFORMS        (0)
#define ACPI_MADT_TRIGGER_EDGE            (1<<2)
#define ACPI_MADT_TRIGGER_RESERVED        (2<<2)
#define ACPI_MADT_TRIGGER_LEVEL           (3<<2)

/*******************************************************************************
 *
 * MCFG - PCI Memory Mapped Configuration table and subtable
 *        Version 1
 *
 * Conforms to "PCI Firmware Specification", Revision 3.0, June 20, 2005
 *
 ******************************************************************************/

struct acpi_table_mcfg {
	struct acpi_table_header header;	/* Common ACPI table header */
	u8 reserved[8];
};

/* Subtable */

struct acpi_mcfg_allocation {
	u64 address;		/* Base address, processor-relative */
	u16 pci_segment;	/* PCI segment group number */
	u8 start_bus_number;	/* Starting PCI Bus number */
	u8 end_bus_number;	/* Final PCI Bus number */
	u32 reserved;
};

/*******************************************************************************
 *
 * MCHI - Management Controller Host Interface Table
 *        Version 1
 *
 * Conforms to "Management Component Transport Protocol (MCTP) Host
 * Interface Specification", Revision 1.0.0a, October 13, 2009
 *
 ******************************************************************************/

struct acpi_table_mchi {
	struct acpi_table_header header;	/* Common ACPI table header */
	u8 interface_type;
	u8 protocol;
	u64 protocol_data;
	u8 interrupt_type;
	u8 gpe;
	u8 pci_device_flag;
	u32 global_interrupt;
	struct acpi_generic_address control_register;
	u8 pci_segment;
	u8 pci_bus;
	u8 pci_device;
	u8 pci_function;
};

/*******************************************************************************
 *
 * MPST - Memory Power State Table (ACPI 5.0)
 *        Version 1
 *
 ******************************************************************************/

#define ACPI_MPST_CHANNEL_INFO \
	u8                              channel_id; \
	u8                              reserved1[3]; \
	u16                             power_node_count; \
	u16                             reserved2;

/* Main table */

struct acpi_table_mpst {
	struct acpi_table_header header;	/* Common ACPI table header */
	 ACPI_MPST_CHANNEL_INFO	/* Platform Communication Channel */
};

/* Memory Platform Communication Channel Info */

struct acpi_mpst_channel {
	ACPI_MPST_CHANNEL_INFO	/* Platform Communication Channel */
};

/* Memory Power Node Structure */

struct acpi_mpst_power_node {
	u8 flags;
	u8 reserved1;
	u16 node_id;
	u32 length;
	u64 range_address;
	u64 range_length;
	u32 num_power_states;
	u32 num_physical_components;
};

/* Values for Flags field above */

#define ACPI_MPST_ENABLED               1
#define ACPI_MPST_POWER_MANAGED         2
#define ACPI_MPST_HOT_PLUG_CAPABLE      4

/* Memory Power State Structure (follows POWER_NODE above) */

struct acpi_mpst_power_state {
	u8 power_state;
	u8 info_index;
};

/* Physical Component ID Structure (follows POWER_STATE above) */

struct acpi_mpst_component {
	u16 component_id;
};

/* Memory Power State Characteristics Structure (follows all POWER_NODEs) */

struct acpi_mpst_data_hdr {
	u16 characteristics_count;
	u16 reserved;
};

struct acpi_mpst_power_data {
	u8 structure_id;
	u8 flags;
	u16 reserved1;
	u32 average_power;
	u32 power_saving;
	u64 exit_latency;
	u64 reserved2;
};

/* Values for Flags field above */

#define ACPI_MPST_PRESERVE              1
#define ACPI_MPST_AUTOENTRY             2
#define ACPI_MPST_AUTOEXIT              4

/* Shared Memory Region (not part of an ACPI table) */

struct acpi_mpst_shared {
	u32 signature;
	u16 pcc_command;
	u16 pcc_status;
	u32 command_register;
	u32 status_register;
	u32 power_state_id;
	u32 power_node_id;
	u64 energy_consumed;
	u64 average_power;
};

/*******************************************************************************
 *
 * MSCT - Maximum System Characteristics Table (ACPI 4.0)
 *        Version 1
 *
 ******************************************************************************/

struct acpi_table_msct {
	struct acpi_table_header header;	/* Common ACPI table header */
	u32 proximity_offset;	/* Location of proximity info struct(s) */
	u32 max_proximity_domains;	/* Max number of proximity domains */
	u32 max_clock_domains;	/* Max number of clock domains */
	u64 max_address;	/* Max physical address in system */
};

/* subtable - Maximum Proximity Domain Information. Version 1 */

struct acpi_msct_proximity {
	u8 revision;
	u8 length;
	u32 range_start;	/* Start of domain range */
	u32 range_end;		/* End of domain range */
	u32 processor_capacity;
	u64 memory_capacity;	/* In bytes */
};

/*******************************************************************************
 *
 * MSDM - Microsoft Data Management table
 *
 * Conforms to "Microsoft Software Licensing Tables (SLIC and MSDM)",
 * November 29, 2011. Copyright 2011 Microsoft
 *
 ******************************************************************************/

/* Basic MSDM table is only the common ACPI header */

struct acpi_table_msdm {
	struct acpi_table_header header;	/* Common ACPI table header */
};

/*******************************************************************************
 *
 * NFIT - NVDIMM Interface Table (ACPI 6.0+)
 *        Version 1
 *
 ******************************************************************************/

struct acpi_table_nfit {
	struct acpi_table_header header;	/* Common ACPI table header */
	u32 reserved;		/* Reserved, must be zero */
};

/* Subtable header for NFIT */

struct acpi_nfit_header {
	u16 type;
	u16 length;
};

/* Values for subtable type in struct acpi_nfit_header */

enum acpi_nfit_type {
	ACPI_NFIT_TYPE_SYSTEM_ADDRESS = 0,
	ACPI_NFIT_TYPE_MEMORY_MAP = 1,
	ACPI_NFIT_TYPE_INTERLEAVE = 2,
	ACPI_NFIT_TYPE_SMBIOS = 3,
	ACPI_NFIT_TYPE_CONTROL_REGION = 4,
	ACPI_NFIT_TYPE_DATA_REGION = 5,
	ACPI_NFIT_TYPE_FLUSH_ADDRESS = 6,
	ACPI_NFIT_TYPE_CAPABILITIES = 7,
	ACPI_NFIT_TYPE_RESERVED = 8	/* 8 and greater are reserved */
};

/*
 * NFIT Subtables
 */

/* 0: System Physical Address Range Structure */

struct acpi_nfit_system_address {
	struct acpi_nfit_header header;
	u16 range_index;
	u16 flags;
	u32 reserved;		/* Reserved, must be zero */
	u32 proximity_domain;
	u8 range_guid[16];
	u64 address;
	u64 length;
	u64 memory_mapping;
	u64 location_cookie;	/* ACPI 6.4 */
};

/* Flags */

#define ACPI_NFIT_ADD_ONLINE_ONLY       (1)	/* 00: Add/Online Operation Only */
#define ACPI_NFIT_PROXIMITY_VALID       (1<<1)	/* 01: Proximity Domain Valid */
#define ACPI_NFIT_LOCATION_COOKIE_VALID (1<<2)	/* 02: SPA location cookie valid (ACPI 6.4) */

/* Range Type GUIDs appear in the include/acuuid.h file */

/* 1: Memory Device to System Address Range Map Structure */

struct acpi_nfit_memory_map {
	struct acpi_nfit_header header;
	u32 device_handle;
	u16 physical_id;
	u16 region_id;
	u16 range_index;
	u16 region_index;
	u64 region_size;
	u64 region_offset;
	u64 address;
	u16 interleave_index;
	u16 interleave_ways;
	u16 flags;
	u16 reserved;		/* Reserved, must be zero */
};

/* Flags */

#define ACPI_NFIT_MEM_SAVE_FAILED       (1)	/* 00: Last SAVE to Memory Device failed */
#define ACPI_NFIT_MEM_RESTORE_FAILED    (1<<1)	/* 01: Last RESTORE from Memory Device failed */
#define ACPI_NFIT_MEM_FLUSH_FAILED      (1<<2)	/* 02: Platform flush failed */
#define ACPI_NFIT_MEM_NOT_ARMED         (1<<3)	/* 03: Memory Device is not armed */
#define ACPI_NFIT_MEM_HEALTH_OBSERVED   (1<<4)	/* 04: Memory Device observed SMART/health events */
#define ACPI_NFIT_MEM_HEALTH_ENABLED    (1<<5)	/* 05: SMART/health events enabled */
#define ACPI_NFIT_MEM_MAP_FAILED        (1<<6)	/* 06: Mapping to SPA failed */

/* 2: Interleave Structure */

struct acpi_nfit_interleave {
	struct acpi_nfit_header header;
	u16 interleave_index;
	u16 reserved;		/* Reserved, must be zero */
	u32 line_count;
	u32 line_size;
	u32 line_offset[1];	/* Variable length */
};

/* 3: SMBIOS Management Information Structure */

struct acpi_nfit_smbios {
	struct acpi_nfit_header header;
	u32 reserved;		/* Reserved, must be zero */
	u8 data[1];		/* Variable length */
};

/* 4: NVDIMM Control Region Structure */

struct acpi_nfit_control_region {
	struct acpi_nfit_header header;
	u16 region_index;
	u16 vendor_id;
	u16 device_id;
	u16 revision_id;
	u16 subsystem_vendor_id;
	u16 subsystem_device_id;
	u16 subsystem_revision_id;
	u8 valid_fields;
	u8 manufacturing_location;
	u16 manufacturing_date;
	u8 reserved[2];		/* Reserved, must be zero */
	u32 serial_number;
	u16 code;
	u16 windows;
	u64 window_size;
	u64 command_offset;
	u64 command_size;
	u64 status_offset;
	u64 status_size;
	u16 flags;
	u8 reserved1[6];	/* Reserved, must be zero */
};

/* Flags */

#define ACPI_NFIT_CONTROL_BUFFERED          (1)	/* Block Data Windows implementation is buffered */

/* valid_fields bits */

#define ACPI_NFIT_CONTROL_MFG_INFO_VALID    (1)	/* Manufacturing fields are valid */

/* 5: NVDIMM Block Data Window Region Structure */

struct acpi_nfit_data_region {
	struct acpi_nfit_header header;
	u16 region_index;
	u16 windows;
	u64 offset;
	u64 size;
	u64 capacity;
	u64 start_address;
};

/* 6: Flush Hint Address Structure */

struct acpi_nfit_flush_address {
	struct acpi_nfit_header header;
	u32 device_handle;
	u16 hint_count;
	u8 reserved[6];		/* Reserved, must be zero */
	u64 hint_address[1];	/* Variable length */
};

/* 7: Platform Capabilities Structure */

struct acpi_nfit_capabilities {
	struct acpi_nfit_header header;
	u8 highest_capability;
	u8 reserved[3];		/* Reserved, must be zero */
	u32 capabilities;
	u32 reserved2;
};

/* Capabilities Flags */

#define ACPI_NFIT_CAPABILITY_CACHE_FLUSH       (1)	/* 00: Cache Flush to NVDIMM capable */
#define ACPI_NFIT_CAPABILITY_MEM_FLUSH         (1<<1)	/* 01: Memory Flush to NVDIMM capable */
#define ACPI_NFIT_CAPABILITY_MEM_MIRRORING     (1<<2)	/* 02: Memory Mirroring capable */

/*
 * NFIT/DVDIMM device handle support - used as the _ADR for each NVDIMM
 */
struct nfit_device_handle {
	u32 handle;
};

/* Device handle construction and extraction macros */

#define ACPI_NFIT_DIMM_NUMBER_MASK              0x0000000F
#define ACPI_NFIT_CHANNEL_NUMBER_MASK           0x000000F0
#define ACPI_NFIT_MEMORY_ID_MASK                0x00000F00
#define ACPI_NFIT_SOCKET_ID_MASK                0x0000F000
#define ACPI_NFIT_NODE_ID_MASK                  0x0FFF0000

#define ACPI_NFIT_DIMM_NUMBER_OFFSET            0
#define ACPI_NFIT_CHANNEL_NUMBER_OFFSET         4
#define ACPI_NFIT_MEMORY_ID_OFFSET              8
#define ACPI_NFIT_SOCKET_ID_OFFSET              12
#define ACPI_NFIT_NODE_ID_OFFSET                16

/* Macro to construct a NFIT/NVDIMM device handle */

#define ACPI_NFIT_BUILD_DEVICE_HANDLE(dimm, channel, memory, socket, node) \
	((dimm)                                         | \
	((channel) << ACPI_NFIT_CHANNEL_NUMBER_OFFSET)  | \
	((memory)  << ACPI_NFIT_MEMORY_ID_OFFSET)       | \
	((socket)  << ACPI_NFIT_SOCKET_ID_OFFSET)       | \
	((node)    << ACPI_NFIT_NODE_ID_OFFSET))

/* Macros to extract individual fields from a NFIT/NVDIMM device handle */

#define ACPI_NFIT_GET_DIMM_NUMBER(handle) \
	((handle) & ACPI_NFIT_DIMM_NUMBER_MASK)

#define ACPI_NFIT_GET_CHANNEL_NUMBER(handle) \
	(((handle) & ACPI_NFIT_CHANNEL_NUMBER_MASK) >> ACPI_NFIT_CHANNEL_NUMBER_OFFSET)

#define ACPI_NFIT_GET_MEMORY_ID(handle) \
	(((handle) & ACPI_NFIT_MEMORY_ID_MASK)      >> ACPI_NFIT_MEMORY_ID_OFFSET)

#define ACPI_NFIT_GET_SOCKET_ID(handle) \
	(((handle) & ACPI_NFIT_SOCKET_ID_MASK)      >> ACPI_NFIT_SOCKET_ID_OFFSET)

#define ACPI_NFIT_GET_NODE_ID(handle) \
	(((handle) & ACPI_NFIT_NODE_ID_MASK)        >> ACPI_NFIT_NODE_ID_OFFSET)

/*******************************************************************************
 *
 * NHLT - Non HD Audio Link Table
 *
 * Conforms to: Intel Smart Sound Technology NHLT Specification
 * Version 0.8.1, January 2020.
 *
 ******************************************************************************/

/* Main table */

struct acpi_table_nhlt {
	struct acpi_table_header header;	/* Common ACPI table header */
	u8 endpoint_count;
};

struct acpi_nhlt_endpoint {
	u32 descriptor_length;
	u8 link_type;
	u8 instance_id;
	u16 vendor_id;
	u16 device_id;
	u16 revision_id;
	u32 subsystem_id;
	u8 device_type;
	u8 direction;
	u8 virtual_bus_id;
};

/* Types for link_type field above */

#define ACPI_NHLT_RESERVED_HD_AUDIO         0
#define ACPI_NHLT_RESERVED_DSP              1
#define ACPI_NHLT_PDM                       2
#define ACPI_NHLT_SSP                       3
#define ACPI_NHLT_RESERVED_SLIMBUS          4
#define ACPI_NHLT_RESERVED_SOUNDWIRE        5
#define ACPI_NHLT_TYPE_RESERVED             6	/* 6 and above are reserved */

/* All other values above are reserved */

/* Values for device_id field above */

#define ACPI_NHLT_PDM_DMIC                  0xAE20
#define ACPI_NHLT_BT_SIDEBAND               0xAE30
#define ACPI_NHLT_I2S_TDM_CODECS            0xAE23

/* Values for device_type field above */

/* SSP Link */

#define ACPI_NHLT_LINK_BT_SIDEBAND          0
#define ACPI_NHLT_LINK_FM                   1
#define ACPI_NHLT_LINK_MODEM                2
/* 3 is reserved */
#define ACPI_NHLT_LINK_SSP_ANALOG_CODEC     4

/* PDM Link */

#define ACPI_NHLT_PDM_ON_CAVS_1P8           0
#define ACPI_NHLT_PDM_ON_CAVS_1P5           1

/* Values for Direction field above */

#define ACPI_NHLT_DIR_RENDER                0
#define ACPI_NHLT_DIR_CAPTURE               1
#define ACPI_NHLT_DIR_RENDER_LOOPBACK       2
#define ACPI_NHLT_DIR_RENDER_FEEDBACK       3
#define ACPI_NHLT_DIR_RESERVED              4	/* 4 and above are reserved */

struct acpi_nhlt_device_specific_config {
	u32 capabilities_size;
	u8 virtual_slot;
	u8 config_type;
};

struct acpi_nhlt_device_specific_config_a {
	u32 capabilities_size;
	u8 virtual_slot;
	u8 config_type;
	u8 array_type;
};

/* Values for Config Type above */

<<<<<<< HEAD
#define ACPI_NHLT_TYPE_MIC_ARRAY            0x01
#define ACPI_NHLT_TYPE_GENERIC              0x00

/* Mask for Extension field of array_type */

#define ACPI_NHLT_ARRAY_TYPE_MASK           0x10
=======
#define ACPI_NHLT_CONFIG_TYPE_GENERIC              0x00
#define ACPI_NHLT_CONFIG_TYPE_MIC_ARRAY            0x01
#define ACPI_NHLT_CONFIG_TYPE_RENDER_FEEDBACK      0x03
#define ACPI_NHLT_CONFIG_TYPE_RESERVED             0x04	/* 4 and above are reserved */
>>>>>>> 754e0b0e

struct acpi_nhlt_device_specific_config_b {
	u32 capabilities_size;
};

struct acpi_nhlt_device_specific_config_c {
	u32 capabilities_size;
	u8 virtual_slot;
};

<<<<<<< HEAD
=======
struct acpi_nhlt_render_device_specific_config {
	u32 capabilities_size;
	u8 virtual_slot;
};

>>>>>>> 754e0b0e
struct acpi_nhlt_wave_extensible {
	u16 format_tag;
	u16 channel_count;
	u32 samples_per_sec;
	u32 avg_bytes_per_sec;
	u16 block_align;
	u16 bits_per_sample;
	u16 extra_format_size;
	u16 valid_bits_per_sample;
	u32 channel_mask;
	u8 sub_format_guid[16];
};

/* Values for channel_mask above */

#define ACPI_NHLT_SPKR_FRONT_LEFT             0x1
#define ACPI_NHLT_SPKR_FRONT_RIGHT            0x2
#define ACPI_NHLT_SPKR_FRONT_CENTER           0x4
#define ACPI_NHLT_SPKR_LOW_FREQ               0x8
#define ACPI_NHLT_SPKR_BACK_LEFT              0x10
#define ACPI_NHLT_SPKR_BACK_RIGHT             0x20
#define ACPI_NHLT_SPKR_FRONT_LEFT_OF_CENTER   0x40
#define ACPI_NHLT_SPKR_FRONT_RIGHT_OF_CENTER  0x80
#define ACPI_NHLT_SPKR_BACK_CENTER            0x100
#define ACPI_NHLT_SPKR_SIDE_LEFT              0x200
#define ACPI_NHLT_SPKR_SIDE_RIGHT             0x400
#define ACPI_NHLT_SPKR_TOP_CENTER             0x800
#define ACPI_NHLT_SPKR_TOP_FRONT_LEFT         0x1000
#define ACPI_NHLT_SPKR_TOP_FRONT_CENTER       0x2000
#define ACPI_NHLT_SPKR_TOP_FRONT_RIGHT        0x4000
#define ACPI_NHLT_SPKR_TOP_BACK_LEFT          0x8000
#define ACPI_NHLT_SPKR_TOP_BACK_CENTER        0x10000
#define ACPI_NHLT_SPKR_TOP_BACK_RIGHT         0x20000

struct acpi_nhlt_format_config {
	struct acpi_nhlt_wave_extensible format;
	u32 capability_size;
	u8 capabilities[];
};

struct acpi_nhlt_formats_config {
	u8 formats_count;
};

struct acpi_nhlt_device_specific_hdr {
	u8 virtual_slot;
	u8 config_type;
};

/* Types for config_type above */

#define ACPI_NHLT_GENERIC                   0
#define ACPI_NHLT_MIC                       1
#define ACPI_NHLT_RENDER                    3

struct acpi_nhlt_mic_device_specific_config {
	struct acpi_nhlt_device_specific_hdr device_config;
	u8 array_type_ext;
};

/* Values for array_type_ext above */

<<<<<<< HEAD
#define SMALL_LINEAR_2ELEMENT               0x0A
#define BIG_LINEAR_2ELEMENT                 0x0B
#define FIRST_GEOMETRY_LINEAR_4ELEMENT      0x0C
#define PLANAR_LSHAPED_4ELEMENT             0x0D
#define SECOND_GEOMETRY_LINEAR_4ELEMENT     0x0E
#define VENDOR_DEFINED                      0x0F
#define ARRAY_TYPE_MASK                     0x0F
#define ARRAY_TYPE_EXT_MASK                 0x10

#define NO_EXTENSION                        0x0
#define MIC_SNR_SENSITIVITY_EXT             0x1
=======
#define ACPI_NHLT_ARRAY_TYPE_RESERVED               0x09	// 9 and below are reserved
#define ACPI_NHLT_SMALL_LINEAR_2ELEMENT             0x0A
#define ACPI_NHLT_BIG_LINEAR_2ELEMENT               0x0B
#define ACPI_NHLT_FIRST_GEOMETRY_LINEAR_4ELEMENT    0x0C
#define ACPI_NHLT_PLANAR_LSHAPED_4ELEMENT           0x0D
#define ACPI_NHLT_SECOND_GEOMETRY_LINEAR_4ELEMENT   0x0E
#define ACPI_NHLT_VENDOR_DEFINED                    0x0F
#define ACPI_NHLT_ARRAY_TYPE_MASK                   0x0F
#define ACPI_NHLT_ARRAY_TYPE_EXT_MASK               0x10

#define ACPI_NHLT_NO_EXTENSION                      0x0
#define ACPI_NHLT_MIC_SNR_SENSITIVITY_EXT           (1<<4)

struct acpi_nhlt_vendor_mic_count {
	u8 microphone_count;
};
>>>>>>> 754e0b0e

struct acpi_nhlt_vendor_mic_config {
	u8 type;
	u8 panel;
	u16 speaker_position_distance;	// mm
	u16 horizontal_offset;	// mm
	u16 vertical_offset;	// mm
	u8 frequency_low_band;	// 5*hz
	u8 frequency_high_band;	// 500*hz
	u16 direction_angle;	// -180 - + 180
	u16 elevation_angle;	// -180 - + 180
	u16 work_vertical_angle_begin;	// -180 - + 180 with 2 deg step
	u16 work_vertical_angle_end;	// -180 - + 180 with 2 deg step
	u16 work_horizontal_angle_begin;	// -180 - + 180 with 2 deg step
	u16 work_horizontal_angle_end;	// -180 - + 180 with 2 deg step
};

/* Values for Type field above */

<<<<<<< HEAD
#define MIC_OMNIDIRECTIONAL                 0
#define MIC_SUBCARDIOID                     1
#define MIC_CARDIOID                        2
#define MIC_SUPER_CARDIOID                  3
#define MIC_HYPER_CARDIOID                  4
#define MIC_8_SHAPED                        5
#define MIC_VENDOR_DEFINED                  7

/* Values for Panel field above */

#define MIC_TOP                             0
#define MIC_BOTTOM                          1
#define MIC_LEFT                            2
#define MIC_RIGHT                           3
#define MIC_FRONT                           4
#define MIC_REAR                            5
=======
#define ACPI_NHLT_MIC_OMNIDIRECTIONAL       0
#define ACPI_NHLT_MIC_SUBCARDIOID           1
#define ACPI_NHLT_MIC_CARDIOID              2
#define ACPI_NHLT_MIC_SUPER_CARDIOID        3
#define ACPI_NHLT_MIC_HYPER_CARDIOID        4
#define ACPI_NHLT_MIC_8_SHAPED              5
#define ACPI_NHLT_MIC_RESERVED6             6	// 6 is reserved
#define ACPI_NHLT_MIC_VENDOR_DEFINED        7
#define ACPI_NHLT_MIC_RESERVED              8	// 8 and above are reserved

/* Values for Panel field above */

#define ACPI_NHLT_MIC_POSITION_TOP          0
#define ACPI_NHLT_MIC_POSITION_BOTTOM       1
#define ACPI_NHLT_MIC_POSITION_LEFT         2
#define ACPI_NHLT_MIC_POSITION_RIGHT        3
#define ACPI_NHLT_MIC_POSITION_FRONT        4
#define ACPI_NHLT_MIC_POSITION_BACK         5
#define ACPI_NHLT_MIC_POSITION_RESERVED     6	// 6 and above are reserved
>>>>>>> 754e0b0e

struct acpi_nhlt_vendor_mic_device_specific_config {
	struct acpi_nhlt_mic_device_specific_config mic_array_device_config;
	u8 number_of_microphones;
	struct acpi_nhlt_vendor_mic_config mic_config[];	// indexed by number_of_microphones
};

/* Microphone SNR and Sensitivity extension */

struct acpi_nhlt_mic_snr_sensitivity_extension {
	u32 SNR;
	u32 sensitivity;
};

<<<<<<< HEAD
struct acpi_nhlt_render_feedback_device_specific_config {
	struct acpi_nhlt_device_specific_config device_config;
=======
/* Render device with feedback */

struct acpi_nhlt_render_feedback_device_specific_config {
>>>>>>> 754e0b0e
	u8 feedback_virtual_slot;	// render slot in case of capture
	u16 feedback_channels;	// informative only
	u16 feedback_valid_bits_per_sample;
};

/* Linux-specific structures */

struct acpi_nhlt_linux_specific_count {
	u8 structure_count;
};

struct acpi_nhlt_linux_specific_data {
	u8 device_id[16];
	u8 device_instance_id;
	u8 device_port_id;
<<<<<<< HEAD
	u8 filler[18];
=======
};

struct acpi_nhlt_linux_specific_data_b {
	u8 specific_data[18];
>>>>>>> 754e0b0e
};

struct acpi_nhlt_table_terminator {
	u32 terminator_value;
	u32 terminator_signature;
};

/*******************************************************************************
 *
 * PCCT - Platform Communications Channel Table (ACPI 5.0)
 *        Version 2 (ACPI 6.2)
 *
 ******************************************************************************/

struct acpi_table_pcct {
	struct acpi_table_header header;	/* Common ACPI table header */
	u32 flags;
	u64 reserved;
};

/* Values for Flags field above */

#define ACPI_PCCT_DOORBELL              1

/* Values for subtable type in struct acpi_subtable_header */

enum acpi_pcct_type {
	ACPI_PCCT_TYPE_GENERIC_SUBSPACE = 0,
	ACPI_PCCT_TYPE_HW_REDUCED_SUBSPACE = 1,
	ACPI_PCCT_TYPE_HW_REDUCED_SUBSPACE_TYPE2 = 2,	/* ACPI 6.1 */
	ACPI_PCCT_TYPE_EXT_PCC_MASTER_SUBSPACE = 3,	/* ACPI 6.2 */
	ACPI_PCCT_TYPE_EXT_PCC_SLAVE_SUBSPACE = 4,	/* ACPI 6.2 */
	ACPI_PCCT_TYPE_HW_REG_COMM_SUBSPACE = 5,	/* ACPI 6.4 */
	ACPI_PCCT_TYPE_RESERVED = 6	/* 6 and greater are reserved */
};

/*
 * PCCT Subtables, correspond to Type in struct acpi_subtable_header
 */

/* 0: Generic Communications Subspace */

struct acpi_pcct_subspace {
	struct acpi_subtable_header header;
	u8 reserved[6];
	u64 base_address;
	u64 length;
	struct acpi_generic_address doorbell_register;
	u64 preserve_mask;
	u64 write_mask;
	u32 latency;
	u32 max_access_rate;
	u16 min_turnaround_time;
};

/* 1: HW-reduced Communications Subspace (ACPI 5.1) */

struct acpi_pcct_hw_reduced {
	struct acpi_subtable_header header;
	u32 platform_interrupt;
	u8 flags;
	u8 reserved;
	u64 base_address;
	u64 length;
	struct acpi_generic_address doorbell_register;
	u64 preserve_mask;
	u64 write_mask;
	u32 latency;
	u32 max_access_rate;
	u16 min_turnaround_time;
};

/* 2: HW-reduced Communications Subspace Type 2 (ACPI 6.1) */

struct acpi_pcct_hw_reduced_type2 {
	struct acpi_subtable_header header;
	u32 platform_interrupt;
	u8 flags;
	u8 reserved;
	u64 base_address;
	u64 length;
	struct acpi_generic_address doorbell_register;
	u64 preserve_mask;
	u64 write_mask;
	u32 latency;
	u32 max_access_rate;
	u16 min_turnaround_time;
	struct acpi_generic_address platform_ack_register;
	u64 ack_preserve_mask;
	u64 ack_write_mask;
};

/* 3: Extended PCC Master Subspace Type 3 (ACPI 6.2) */

struct acpi_pcct_ext_pcc_master {
	struct acpi_subtable_header header;
	u32 platform_interrupt;
	u8 flags;
	u8 reserved1;
	u64 base_address;
	u32 length;
	struct acpi_generic_address doorbell_register;
	u64 preserve_mask;
	u64 write_mask;
	u32 latency;
	u32 max_access_rate;
	u32 min_turnaround_time;
	struct acpi_generic_address platform_ack_register;
	u64 ack_preserve_mask;
	u64 ack_set_mask;
	u64 reserved2;
	struct acpi_generic_address cmd_complete_register;
	u64 cmd_complete_mask;
	struct acpi_generic_address cmd_update_register;
	u64 cmd_update_preserve_mask;
	u64 cmd_update_set_mask;
	struct acpi_generic_address error_status_register;
	u64 error_status_mask;
};

/* 4: Extended PCC Slave Subspace Type 4 (ACPI 6.2) */

struct acpi_pcct_ext_pcc_slave {
	struct acpi_subtable_header header;
	u32 platform_interrupt;
	u8 flags;
	u8 reserved1;
	u64 base_address;
	u32 length;
	struct acpi_generic_address doorbell_register;
	u64 preserve_mask;
	u64 write_mask;
	u32 latency;
	u32 max_access_rate;
	u32 min_turnaround_time;
	struct acpi_generic_address platform_ack_register;
	u64 ack_preserve_mask;
	u64 ack_set_mask;
	u64 reserved2;
	struct acpi_generic_address cmd_complete_register;
	u64 cmd_complete_mask;
	struct acpi_generic_address cmd_update_register;
	u64 cmd_update_preserve_mask;
	u64 cmd_update_set_mask;
	struct acpi_generic_address error_status_register;
	u64 error_status_mask;
};

/* 5: HW Registers based Communications Subspace */

struct acpi_pcct_hw_reg {
	struct acpi_subtable_header header;
	u16 version;
	u64 base_address;
	u64 length;
	struct acpi_generic_address doorbell_register;
	u64 doorbell_preserve;
	u64 doorbell_write;
	struct acpi_generic_address cmd_complete_register;
	u64 cmd_complete_mask;
	struct acpi_generic_address error_status_register;
	u64 error_status_mask;
	u32 nominal_latency;
	u32 min_turnaround_time;
};

/* Values for doorbell flags above */

#define ACPI_PCCT_INTERRUPT_POLARITY    (1)
#define ACPI_PCCT_INTERRUPT_MODE        (1<<1)

/*
 * PCC memory structures (not part of the ACPI table)
 */

/* Shared Memory Region */

struct acpi_pcct_shared_memory {
	u32 signature;
	u16 command;
	u16 status;
};

/* Extended PCC Subspace Shared Memory Region (ACPI 6.2) */

struct acpi_pcct_ext_pcc_shared_memory {
	u32 signature;
	u32 flags;
	u32 length;
	u32 command;
};

/*******************************************************************************
 *
 * PDTT - Platform Debug Trigger Table (ACPI 6.2)
 *        Version 0
 *
 ******************************************************************************/

struct acpi_table_pdtt {
	struct acpi_table_header header;	/* Common ACPI table header */
	u8 trigger_count;
	u8 reserved[3];
	u32 array_offset;
};

/*
 * PDTT Communication Channel Identifier Structure.
 * The number of these structures is defined by trigger_count above,
 * starting at array_offset.
 */
struct acpi_pdtt_channel {
	u8 subchannel_id;
	u8 flags;
};

/* Flags for above */

#define ACPI_PDTT_RUNTIME_TRIGGER           (1)
#define ACPI_PDTT_WAIT_COMPLETION           (1<<1)
#define ACPI_PDTT_TRIGGER_ORDER             (1<<2)

/*******************************************************************************
 *
 * PHAT - Platform Health Assessment Table (ACPI 6.4)
 *        Version 1
 *
 ******************************************************************************/

struct acpi_table_phat {
	struct acpi_table_header header;	/* Common ACPI table header */
};

/* Common header for PHAT subtables that follow main table */

struct acpi_phat_header {
	u16 type;
	u16 length;
	u8 revision;
};

/* Values for Type field above */

#define ACPI_PHAT_TYPE_FW_VERSION_DATA  0
#define ACPI_PHAT_TYPE_FW_HEALTH_DATA   1
#define ACPI_PHAT_TYPE_RESERVED         2	/* 0x02-0xFFFF are reserved */

/*
 * PHAT subtables, correspond to Type in struct acpi_phat_header
 */

/* 0: Firmware Version Data Record */

struct acpi_phat_version_data {
	struct acpi_phat_header header;
	u8 reserved[3];
	u32 element_count;
};

struct acpi_phat_version_element {
	u8 guid[16];
	u64 version_value;
	u32 producer_id;
};

/* 1: Firmware Health Data Record */

struct acpi_phat_health_data {
	struct acpi_phat_header header;
	u8 reserved[2];
	u8 health;
	u8 device_guid[16];
	u32 device_specific_offset;	/* Zero if no Device-specific data */
};

/* Values for Health field above */

#define ACPI_PHAT_ERRORS_FOUND          0
#define ACPI_PHAT_NO_ERRORS             1
#define ACPI_PHAT_UNKNOWN_ERRORS        2
#define ACPI_PHAT_ADVISORY              3

/*******************************************************************************
 *
 * PMTT - Platform Memory Topology Table (ACPI 5.0)
 *        Version 1
 *
 ******************************************************************************/

struct acpi_table_pmtt {
	struct acpi_table_header header;	/* Common ACPI table header */
	u32 memory_device_count;
	/*
	 * Immediately followed by:
	 * MEMORY_DEVICE memory_device_struct[memory_device_count];
	 */
};

/* Common header for PMTT subtables that follow main table */

struct acpi_pmtt_header {
	u8 type;
	u8 reserved1;
	u16 length;
	u16 flags;
	u16 reserved2;
	u32 memory_device_count;	/* Zero means no memory device structs follow */
	/*
	 * Immediately followed by:
	 * u8 type_specific_data[]
	 * MEMORY_DEVICE memory_device_struct[memory_device_count];
	 */
};

/* Values for Type field above */

#define ACPI_PMTT_TYPE_SOCKET           0
#define ACPI_PMTT_TYPE_CONTROLLER       1
#define ACPI_PMTT_TYPE_DIMM             2
#define ACPI_PMTT_TYPE_RESERVED         3	/* 0x03-0xFE are reserved */
#define ACPI_PMTT_TYPE_VENDOR           0xFF

/* Values for Flags field above */

#define ACPI_PMTT_TOP_LEVEL             0x0001
#define ACPI_PMTT_PHYSICAL              0x0002
#define ACPI_PMTT_MEMORY_TYPE           0x000C

/*
 * PMTT subtables, correspond to Type in struct acpi_pmtt_header
 */

/* 0: Socket Structure */

struct acpi_pmtt_socket {
	struct acpi_pmtt_header header;
	u16 socket_id;
	u16 reserved;
};
	/*
	 * Immediately followed by:
	 * MEMORY_DEVICE memory_device_struct[memory_device_count];
	 */

/* 1: Memory Controller subtable */

struct acpi_pmtt_controller {
	struct acpi_pmtt_header header;
	u16 controller_id;
	u16 reserved;
};
	/*
	 * Immediately followed by:
	 * MEMORY_DEVICE memory_device_struct[memory_device_count];
	 */

/* 2: Physical Component Identifier (DIMM) */

struct acpi_pmtt_physical_component {
	struct acpi_pmtt_header header;
	u32 bios_handle;
};

/* 0xFF: Vendor Specific Data */

struct acpi_pmtt_vendor_specific {
	struct acpi_pmtt_header header;
	u8 type_uuid[16];
	u8 specific[];
	/*
	 * Immediately followed by:
	 * u8 vendor_specific_data[];
	 * MEMORY_DEVICE memory_device_struct[memory_device_count];
	 */
};

/*******************************************************************************
 *
 * PPTT - Processor Properties Topology Table (ACPI 6.2)
 *        Version 1
 *
 ******************************************************************************/

struct acpi_table_pptt {
	struct acpi_table_header header;	/* Common ACPI table header */
};

/* Values for Type field above */

enum acpi_pptt_type {
	ACPI_PPTT_TYPE_PROCESSOR = 0,
	ACPI_PPTT_TYPE_CACHE = 1,
	ACPI_PPTT_TYPE_ID = 2,
	ACPI_PPTT_TYPE_RESERVED = 3
};

/* 0: Processor Hierarchy Node Structure */

struct acpi_pptt_processor {
	struct acpi_subtable_header header;
	u16 reserved;
	u32 flags;
	u32 parent;
	u32 acpi_processor_id;
	u32 number_of_priv_resources;
};

/* Flags */

#define ACPI_PPTT_PHYSICAL_PACKAGE          (1)
#define ACPI_PPTT_ACPI_PROCESSOR_ID_VALID   (1<<1)
#define ACPI_PPTT_ACPI_PROCESSOR_IS_THREAD  (1<<2)	/* ACPI 6.3 */
#define ACPI_PPTT_ACPI_LEAF_NODE            (1<<3)	/* ACPI 6.3 */
#define ACPI_PPTT_ACPI_IDENTICAL            (1<<4)	/* ACPI 6.3 */

/* 1: Cache Type Structure */

struct acpi_pptt_cache {
	struct acpi_subtable_header header;
	u16 reserved;
	u32 flags;
	u32 next_level_of_cache;
	u32 size;
	u32 number_of_sets;
	u8 associativity;
	u8 attributes;
	u16 line_size;
};

/* 1: Cache Type Structure for PPTT version 3 */

struct acpi_pptt_cache_v1 {
	u32 cache_id;
};

/* Flags */

#define ACPI_PPTT_SIZE_PROPERTY_VALID       (1)	/* Physical property valid */
#define ACPI_PPTT_NUMBER_OF_SETS_VALID      (1<<1)	/* Number of sets valid */
#define ACPI_PPTT_ASSOCIATIVITY_VALID       (1<<2)	/* Associativity valid */
#define ACPI_PPTT_ALLOCATION_TYPE_VALID     (1<<3)	/* Allocation type valid */
#define ACPI_PPTT_CACHE_TYPE_VALID          (1<<4)	/* Cache type valid */
#define ACPI_PPTT_WRITE_POLICY_VALID        (1<<5)	/* Write policy valid */
#define ACPI_PPTT_LINE_SIZE_VALID           (1<<6)	/* Line size valid */
#define ACPI_PPTT_CACHE_ID_VALID            (1<<7)	/* Cache ID valid */

/* Masks for Attributes */

#define ACPI_PPTT_MASK_ALLOCATION_TYPE      (0x03)	/* Allocation type */
#define ACPI_PPTT_MASK_CACHE_TYPE           (0x0C)	/* Cache type */
#define ACPI_PPTT_MASK_WRITE_POLICY         (0x10)	/* Write policy */

/* Attributes describing cache */
#define ACPI_PPTT_CACHE_READ_ALLOCATE       (0x0)	/* Cache line is allocated on read */
#define ACPI_PPTT_CACHE_WRITE_ALLOCATE      (0x01)	/* Cache line is allocated on write */
#define ACPI_PPTT_CACHE_RW_ALLOCATE         (0x02)	/* Cache line is allocated on read and write */
#define ACPI_PPTT_CACHE_RW_ALLOCATE_ALT     (0x03)	/* Alternate representation of above */

#define ACPI_PPTT_CACHE_TYPE_DATA           (0x0)	/* Data cache */
#define ACPI_PPTT_CACHE_TYPE_INSTR          (1<<2)	/* Instruction cache */
#define ACPI_PPTT_CACHE_TYPE_UNIFIED        (2<<2)	/* Unified I & D cache */
#define ACPI_PPTT_CACHE_TYPE_UNIFIED_ALT    (3<<2)	/* Alternate representation of above */

#define ACPI_PPTT_CACHE_POLICY_WB           (0x0)	/* Cache is write back */
#define ACPI_PPTT_CACHE_POLICY_WT           (1<<4)	/* Cache is write through */

/* 2: ID Structure */

struct acpi_pptt_id {
	struct acpi_subtable_header header;
	u16 reserved;
	u32 vendor_id;
	u64 level1_id;
	u64 level2_id;
	u16 major_rev;
	u16 minor_rev;
	u16 spin_rev;
};

/*******************************************************************************
 *
 * PRMT - Platform Runtime Mechanism Table
 *        Version 1
 *
 ******************************************************************************/

struct acpi_table_prmt {
	struct acpi_table_header header;	/* Common ACPI table header */
};

struct acpi_table_prmt_header {
	u8 platform_guid[16];
	u32 module_info_offset;
	u32 module_info_count;
};

struct acpi_prmt_module_header {
	u16 revision;
	u16 length;
};

struct acpi_prmt_module_info {
	u16 revision;
	u16 length;
	u8 module_guid[16];
	u16 major_rev;
	u16 minor_rev;
	u16 handler_info_count;
	u32 handler_info_offset;
	u64 mmio_list_pointer;
};

struct acpi_prmt_handler_info {
	u16 revision;
	u16 length;
	u8 handler_guid[16];
	u64 handler_address;
	u64 static_data_buffer_address;
	u64 acpi_param_buffer_address;
};

/*******************************************************************************
 *
 * RASF - RAS Feature Table (ACPI 5.0)
 *        Version 1
 *
 ******************************************************************************/

struct acpi_table_rasf {
	struct acpi_table_header header;	/* Common ACPI table header */
	u8 channel_id[12];
};

/* RASF Platform Communication Channel Shared Memory Region */

struct acpi_rasf_shared_memory {
	u32 signature;
	u16 command;
	u16 status;
	u16 version;
	u8 capabilities[16];
	u8 set_capabilities[16];
	u16 num_parameter_blocks;
	u32 set_capabilities_status;
};

/* RASF Parameter Block Structure Header */

struct acpi_rasf_parameter_block {
	u16 type;
	u16 version;
	u16 length;
};

/* RASF Parameter Block Structure for PATROL_SCRUB */

struct acpi_rasf_patrol_scrub_parameter {
	struct acpi_rasf_parameter_block header;
	u16 patrol_scrub_command;
	u64 requested_address_range[2];
	u64 actual_address_range[2];
	u16 flags;
	u8 requested_speed;
};

/* Masks for Flags and Speed fields above */

#define ACPI_RASF_SCRUBBER_RUNNING      1
#define ACPI_RASF_SPEED                 (7<<1)
#define ACPI_RASF_SPEED_SLOW            (0<<1)
#define ACPI_RASF_SPEED_MEDIUM          (4<<1)
#define ACPI_RASF_SPEED_FAST            (7<<1)

/* Channel Commands */

enum acpi_rasf_commands {
	ACPI_RASF_EXECUTE_RASF_COMMAND = 1
};

/* Platform RAS Capabilities */

enum acpi_rasf_capabiliities {
	ACPI_HW_PATROL_SCRUB_SUPPORTED = 0,
	ACPI_SW_PATROL_SCRUB_EXPOSED = 1
};

/* Patrol Scrub Commands */

enum acpi_rasf_patrol_scrub_commands {
	ACPI_RASF_GET_PATROL_PARAMETERS = 1,
	ACPI_RASF_START_PATROL_SCRUBBER = 2,
	ACPI_RASF_STOP_PATROL_SCRUBBER = 3
};

/* Channel Command flags */

#define ACPI_RASF_GENERATE_SCI          (1<<15)

/* Status values */

enum acpi_rasf_status {
	ACPI_RASF_SUCCESS = 0,
	ACPI_RASF_NOT_VALID = 1,
	ACPI_RASF_NOT_SUPPORTED = 2,
	ACPI_RASF_BUSY = 3,
	ACPI_RASF_FAILED = 4,
	ACPI_RASF_ABORTED = 5,
	ACPI_RASF_INVALID_DATA = 6
};

/* Status flags */

#define ACPI_RASF_COMMAND_COMPLETE      (1)
#define ACPI_RASF_SCI_DOORBELL          (1<<1)
#define ACPI_RASF_ERROR                 (1<<2)
#define ACPI_RASF_STATUS                (0x1F<<3)

/*******************************************************************************
 *
 * RGRT - Regulatory Graphics Resource Table
 *        Version 1
 *
 * Conforms to "ACPI RGRT" available at:
 * https://microsoft.github.io/mu/dyn/mu_plus/ms_core_pkg/acpi_RGRT/feature_acpi_rgrt/
 *
 ******************************************************************************/

struct acpi_table_rgrt {
	struct acpi_table_header header;	/* Common ACPI table header */
	u16 version;
	u8 image_type;
	u8 reserved;
	u8 image[0];
};

/* image_type values */

enum acpi_rgrt_image_type {
	ACPI_RGRT_TYPE_RESERVED0 = 0,
	ACPI_RGRT_IMAGE_TYPE_PNG = 1,
	ACPI_RGRT_TYPE_RESERVED = 2	/* 2 and greater are reserved */
};

/*******************************************************************************
 *
 * SBST - Smart Battery Specification Table
 *        Version 1
 *
 ******************************************************************************/

struct acpi_table_sbst {
	struct acpi_table_header header;	/* Common ACPI table header */
	u32 warning_level;
	u32 low_level;
	u32 critical_level;
};

/*******************************************************************************
 *
 * SDEI - Software Delegated Exception Interface Descriptor Table
 *
 * Conforms to "Software Delegated Exception Interface (SDEI)" ARM DEN0054A,
 * May 8th, 2017. Copyright 2017 ARM Ltd.
 *
 ******************************************************************************/

struct acpi_table_sdei {
	struct acpi_table_header header;	/* Common ACPI table header */
};

/*******************************************************************************
 *
 * SDEV - Secure Devices Table (ACPI 6.2)
 *        Version 1
 *
 ******************************************************************************/

struct acpi_table_sdev {
	struct acpi_table_header header;	/* Common ACPI table header */
};

struct acpi_sdev_header {
	u8 type;
	u8 flags;
	u16 length;
};

/* Values for subtable type above */

enum acpi_sdev_type {
	ACPI_SDEV_TYPE_NAMESPACE_DEVICE = 0,
	ACPI_SDEV_TYPE_PCIE_ENDPOINT_DEVICE = 1,
	ACPI_SDEV_TYPE_RESERVED = 2	/* 2 and greater are reserved */
};

/* Values for flags above */

#define ACPI_SDEV_HANDOFF_TO_UNSECURE_OS    (1)
#define ACPI_SDEV_SECURE_COMPONENTS_PRESENT (1<<1)

/*
 * SDEV subtables
 */

/* 0: Namespace Device Based Secure Device Structure */

struct acpi_sdev_namespace {
	struct acpi_sdev_header header;
	u16 device_id_offset;
	u16 device_id_length;
	u16 vendor_data_offset;
	u16 vendor_data_length;
};

struct acpi_sdev_secure_component {
	u16 secure_component_offset;
	u16 secure_component_length;
};

/*
 * SDEV sub-subtables ("Components") for above
 */
struct acpi_sdev_component {
	struct acpi_sdev_header header;
};

/* Values for sub-subtable type above */

enum acpi_sac_type {
	ACPI_SDEV_TYPE_ID_COMPONENT = 0,
	ACPI_SDEV_TYPE_MEM_COMPONENT = 1
};

struct acpi_sdev_id_component {
	struct acpi_sdev_header header;
	u16 hardware_id_offset;
	u16 hardware_id_length;
	u16 subsystem_id_offset;
	u16 subsystem_id_length;
	u16 hardware_revision;
	u8 hardware_rev_present;
	u8 class_code_present;
	u8 pci_base_class;
	u8 pci_sub_class;
	u8 pci_programming_xface;
};

struct acpi_sdev_mem_component {
	struct acpi_sdev_header header;
	u32 reserved;
	u64 memory_base_address;
	u64 memory_length;
};

/* 1: PCIe Endpoint Device Based Device Structure */

struct acpi_sdev_pcie {
	struct acpi_sdev_header header;
	u16 segment;
	u16 start_bus;
	u16 path_offset;
	u16 path_length;
	u16 vendor_data_offset;
	u16 vendor_data_length;
};

/* 1a: PCIe Endpoint path entry */

struct acpi_sdev_pcie_path {
	u8 device;
	u8 function;
};

/*******************************************************************************
 *
 * SVKL - Storage Volume Key Location Table (ACPI 6.4)
 *        From: "Guest-Host-Communication Interface (GHCI) for Intel
 *        Trust Domain Extensions (Intel TDX)".
 *        Version 1
 *
 ******************************************************************************/

struct acpi_table_svkl {
	struct acpi_table_header header;	/* Common ACPI table header */
	u32 count;
};

struct acpi_svkl_key {
	u16 type;
	u16 format;
	u32 size;
	u64 address;
};

enum acpi_svkl_type {
	ACPI_SVKL_TYPE_MAIN_STORAGE = 0,
	ACPI_SVKL_TYPE_RESERVED = 1	/* 1 and greater are reserved */
};

enum acpi_svkl_format {
	ACPI_SVKL_FORMAT_RAW_BINARY = 0,
	ACPI_SVKL_FORMAT_RESERVED = 1	/* 1 and greater are reserved */
};

/*******************************************************************************
 *
 * TDEL - TD-Event Log
 *        From: "Guest-Host-Communication Interface (GHCI) for Intel
 *        Trust Domain Extensions (Intel TDX)".
 *        September 2020
 *
 ******************************************************************************/

struct acpi_table_tdel {
	struct acpi_table_header header;	/* Common ACPI table header */
	u32 reserved;
	u64 log_area_minimum_length;
	u64 log_area_start_address;
};

/* Reset to default packing */

#pragma pack()

#endif				/* __ACTBL2_H__ */<|MERGE_RESOLUTION|>--- conflicted
+++ resolved
@@ -1516,19 +1516,10 @@
 
 /* Values for Config Type above */
 
-<<<<<<< HEAD
-#define ACPI_NHLT_TYPE_MIC_ARRAY            0x01
-#define ACPI_NHLT_TYPE_GENERIC              0x00
-
-/* Mask for Extension field of array_type */
-
-#define ACPI_NHLT_ARRAY_TYPE_MASK           0x10
-=======
 #define ACPI_NHLT_CONFIG_TYPE_GENERIC              0x00
 #define ACPI_NHLT_CONFIG_TYPE_MIC_ARRAY            0x01
 #define ACPI_NHLT_CONFIG_TYPE_RENDER_FEEDBACK      0x03
 #define ACPI_NHLT_CONFIG_TYPE_RESERVED             0x04	/* 4 and above are reserved */
->>>>>>> 754e0b0e
 
 struct acpi_nhlt_device_specific_config_b {
 	u32 capabilities_size;
@@ -1539,14 +1530,11 @@
 	u8 virtual_slot;
 };
 
-<<<<<<< HEAD
-=======
 struct acpi_nhlt_render_device_specific_config {
 	u32 capabilities_size;
 	u8 virtual_slot;
 };
 
->>>>>>> 754e0b0e
 struct acpi_nhlt_wave_extensible {
 	u16 format_tag;
 	u16 channel_count;
@@ -1609,19 +1597,6 @@
 
 /* Values for array_type_ext above */
 
-<<<<<<< HEAD
-#define SMALL_LINEAR_2ELEMENT               0x0A
-#define BIG_LINEAR_2ELEMENT                 0x0B
-#define FIRST_GEOMETRY_LINEAR_4ELEMENT      0x0C
-#define PLANAR_LSHAPED_4ELEMENT             0x0D
-#define SECOND_GEOMETRY_LINEAR_4ELEMENT     0x0E
-#define VENDOR_DEFINED                      0x0F
-#define ARRAY_TYPE_MASK                     0x0F
-#define ARRAY_TYPE_EXT_MASK                 0x10
-
-#define NO_EXTENSION                        0x0
-#define MIC_SNR_SENSITIVITY_EXT             0x1
-=======
 #define ACPI_NHLT_ARRAY_TYPE_RESERVED               0x09	// 9 and below are reserved
 #define ACPI_NHLT_SMALL_LINEAR_2ELEMENT             0x0A
 #define ACPI_NHLT_BIG_LINEAR_2ELEMENT               0x0B
@@ -1638,7 +1613,6 @@
 struct acpi_nhlt_vendor_mic_count {
 	u8 microphone_count;
 };
->>>>>>> 754e0b0e
 
 struct acpi_nhlt_vendor_mic_config {
 	u8 type;
@@ -1658,24 +1632,6 @@
 
 /* Values for Type field above */
 
-<<<<<<< HEAD
-#define MIC_OMNIDIRECTIONAL                 0
-#define MIC_SUBCARDIOID                     1
-#define MIC_CARDIOID                        2
-#define MIC_SUPER_CARDIOID                  3
-#define MIC_HYPER_CARDIOID                  4
-#define MIC_8_SHAPED                        5
-#define MIC_VENDOR_DEFINED                  7
-
-/* Values for Panel field above */
-
-#define MIC_TOP                             0
-#define MIC_BOTTOM                          1
-#define MIC_LEFT                            2
-#define MIC_RIGHT                           3
-#define MIC_FRONT                           4
-#define MIC_REAR                            5
-=======
 #define ACPI_NHLT_MIC_OMNIDIRECTIONAL       0
 #define ACPI_NHLT_MIC_SUBCARDIOID           1
 #define ACPI_NHLT_MIC_CARDIOID              2
@@ -1695,7 +1651,6 @@
 #define ACPI_NHLT_MIC_POSITION_FRONT        4
 #define ACPI_NHLT_MIC_POSITION_BACK         5
 #define ACPI_NHLT_MIC_POSITION_RESERVED     6	// 6 and above are reserved
->>>>>>> 754e0b0e
 
 struct acpi_nhlt_vendor_mic_device_specific_config {
 	struct acpi_nhlt_mic_device_specific_config mic_array_device_config;
@@ -1710,14 +1665,9 @@
 	u32 sensitivity;
 };
 
-<<<<<<< HEAD
+/* Render device with feedback */
+
 struct acpi_nhlt_render_feedback_device_specific_config {
-	struct acpi_nhlt_device_specific_config device_config;
-=======
-/* Render device with feedback */
-
-struct acpi_nhlt_render_feedback_device_specific_config {
->>>>>>> 754e0b0e
 	u8 feedback_virtual_slot;	// render slot in case of capture
 	u16 feedback_channels;	// informative only
 	u16 feedback_valid_bits_per_sample;
@@ -1733,14 +1683,10 @@
 	u8 device_id[16];
 	u8 device_instance_id;
 	u8 device_port_id;
-<<<<<<< HEAD
-	u8 filler[18];
-=======
 };
 
 struct acpi_nhlt_linux_specific_data_b {
 	u8 specific_data[18];
->>>>>>> 754e0b0e
 };
 
 struct acpi_nhlt_table_terminator {
