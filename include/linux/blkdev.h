--- conflicted
+++ resolved
@@ -567,10 +567,8 @@
 	u64			write_hints[BLK_MAX_WRITE_HINTS];
 };
 
-<<<<<<< HEAD
 #define QUEUE_FLAG_STOPPED	0	/* queue is stopped */
 #define QUEUE_FLAG_DYING	1	/* queue being torn down */
-#define QUEUE_FLAG_BIDI		2	/* queue supports bidi requests */
 #define QUEUE_FLAG_NOMERGES     3	/* disable merge attempts */
 #define QUEUE_FLAG_SAME_COMP	4	/* complete on same CPU-group */
 #define QUEUE_FLAG_FAIL_IO	5	/* fake timeout */
@@ -594,39 +592,6 @@
 #define QUEUE_FLAG_SCSI_PASSTHROUGH 23	/* queue supports SCSI commands */
 #define QUEUE_FLAG_QUIESCED	24	/* queue has been quiesced */
 #define QUEUE_FLAG_PCI_P2PDMA	25	/* device supports PCI p2p requests */
-=======
-#define QUEUE_FLAG_STOPPED	1	/* queue is stopped */
-#define QUEUE_FLAG_DYING	2	/* queue being torn down */
-#define QUEUE_FLAG_NOMERGES     5	/* disable merge attempts */
-#define QUEUE_FLAG_SAME_COMP	6	/* complete on same CPU-group */
-#define QUEUE_FLAG_FAIL_IO	7	/* fake timeout */
-#define QUEUE_FLAG_NONROT	9	/* non-rotational device (SSD) */
-#define QUEUE_FLAG_VIRT        QUEUE_FLAG_NONROT /* paravirt device */
-#define QUEUE_FLAG_IO_STAT     10	/* do disk/partitions IO accounting */
-#define QUEUE_FLAG_DISCARD     11	/* supports DISCARD */
-#define QUEUE_FLAG_NOXMERGES   12	/* No extended merges */
-#define QUEUE_FLAG_ADD_RANDOM  13	/* Contributes to random pool */
-#define QUEUE_FLAG_SECERASE    14	/* supports secure erase */
-#define QUEUE_FLAG_SAME_FORCE  15	/* force complete on same CPU */
-#define QUEUE_FLAG_DEAD        16	/* queue tear-down finished */
-#define QUEUE_FLAG_INIT_DONE   17	/* queue is initialized */
-#define QUEUE_FLAG_NO_SG_MERGE 18	/* don't attempt to merge SG segments*/
-#define QUEUE_FLAG_POLL	       19	/* IO polling enabled if set */
-#define QUEUE_FLAG_WC	       20	/* Write back caching */
-#define QUEUE_FLAG_FUA	       21	/* device supports FUA writes */
-#define QUEUE_FLAG_FLUSH_NQ    22	/* flush not queueuable */
-#define QUEUE_FLAG_DAX         23	/* device supports DAX */
-#define QUEUE_FLAG_STATS       24	/* track IO start and completion times */
-#define QUEUE_FLAG_POLL_STATS  25	/* collecting stats for hybrid polling */
-#define QUEUE_FLAG_REGISTERED  26	/* queue has been registered to a disk */
-#define QUEUE_FLAG_SCSI_PASSTHROUGH 27	/* queue supports SCSI commands */
-#define QUEUE_FLAG_QUIESCED    28	/* queue has been quiesced */
-#define QUEUE_FLAG_PCI_P2PDMA  29	/* device supports PCI p2p requests */
-
-#define QUEUE_FLAG_DEFAULT	((1 << QUEUE_FLAG_IO_STAT) |		\
-				 (1 << QUEUE_FLAG_SAME_COMP)	|	\
-				 (1 << QUEUE_FLAG_ADD_RANDOM))
->>>>>>> 26af1a36
 
 #define QUEUE_FLAG_MQ_DEFAULT	((1 << QUEUE_FLAG_IO_STAT) |		\
 				 (1 << QUEUE_FLAG_SAME_COMP))
