/* SPDX-License-Identifier: GPL-2.0 */
/*
 * FPGA Framework
 *
 *  Copyright (C) 2013-2016 Altera Corporation
 *  Copyright (C) 2017 Intel Corporation
 */
#ifndef _LINUX_FPGA_MGR_H
#define _LINUX_FPGA_MGR_H

#include <linux/mutex.h>
#include <linux/miscdevice.h>
#include <linux/platform_device.h>

#define ENCRYPTED_KEY_LEN	64 /* Bytes */

struct fpga_manager;
struct sg_table;

/**
 * enum fpga_mgr_states - fpga framework states
 * @FPGA_MGR_STATE_UNKNOWN: can't determine state
 * @FPGA_MGR_STATE_POWER_OFF: FPGA power is off
 * @FPGA_MGR_STATE_POWER_UP: FPGA reports power is up
 * @FPGA_MGR_STATE_RESET: FPGA in reset state
 * @FPGA_MGR_STATE_FIRMWARE_REQ: firmware request in progress
 * @FPGA_MGR_STATE_FIRMWARE_REQ_ERR: firmware request failed
 * @FPGA_MGR_STATE_PARSE_HEADER: parse FPGA image header
 * @FPGA_MGR_STATE_PARSE_HEADER_ERR: Error during PARSE_HEADER stage
 * @FPGA_MGR_STATE_WRITE_INIT: preparing FPGA for programming
 * @FPGA_MGR_STATE_WRITE_INIT_ERR: Error during WRITE_INIT stage
 * @FPGA_MGR_STATE_WRITE: writing image to FPGA
 * @FPGA_MGR_STATE_WRITE_ERR: Error while writing FPGA
 * @FPGA_MGR_STATE_WRITE_COMPLETE: Doing post programming steps
 * @FPGA_MGR_STATE_WRITE_COMPLETE_ERR: Error during WRITE_COMPLETE
 * @FPGA_MGR_STATE_OPERATING: FPGA is programmed and operating
 */
enum fpga_mgr_states {
	/* default FPGA states */
	FPGA_MGR_STATE_UNKNOWN,
	FPGA_MGR_STATE_POWER_OFF,
	FPGA_MGR_STATE_POWER_UP,
	FPGA_MGR_STATE_RESET,

	/* getting an image for loading */
	FPGA_MGR_STATE_FIRMWARE_REQ,
	FPGA_MGR_STATE_FIRMWARE_REQ_ERR,

	/* write sequence: parse header, init, write, complete */
	FPGA_MGR_STATE_PARSE_HEADER,
	FPGA_MGR_STATE_PARSE_HEADER_ERR,
	FPGA_MGR_STATE_WRITE_INIT,
	FPGA_MGR_STATE_WRITE_INIT_ERR,
	FPGA_MGR_STATE_WRITE,
	FPGA_MGR_STATE_WRITE_ERR,
	FPGA_MGR_STATE_WRITE_COMPLETE,
	FPGA_MGR_STATE_WRITE_COMPLETE_ERR,

	/* fpga is programmed and operating */
	FPGA_MGR_STATE_OPERATING,
};

/**
 * DOC: FPGA Manager flags
 *
 * Flags used in the &fpga_image_info->flags field
 *
 * %FPGA_MGR_PARTIAL_RECONFIG: do partial reconfiguration if supported
 *
 * %FPGA_MGR_EXTERNAL_CONFIG: FPGA has been configured prior to Linux booting
 *
 * %FPGA_MGR_ENCRYPTED_BITSTREAM: indicates bitstream is encrypted with
 *				  device key
 *
 * %FPGA_MGR_BITSTREAM_LSB_FIRST: SPI bitstream bit order is LSB first
 *
 * %FPGA_MGR_COMPRESSED_BITSTREAM: FPGA bitstream is compressed
 *
 * %FPGA_MGR_USERKEY_ENCRYPTED_BITSTREAM: indicates bitstream is encrypted with
 *					  user key
 * %FPGA_MGR_DDR_MEM_AUTH_BITSTREAM: do bitstream authentication using DDR
 *				     memory if supported
 * %FPGA_MGR_SECURE_MEM_AUTH_BITSTREAM: do bitstream authentication using secure
 *					memory if supported
 */
#define FPGA_MGR_PARTIAL_RECONFIG	BIT(0)
#define FPGA_MGR_EXTERNAL_CONFIG	BIT(1)
#define FPGA_MGR_ENCRYPTED_BITSTREAM	BIT(2)
#define FPGA_MGR_BITSTREAM_LSB_FIRST	BIT(3)
#define FPGA_MGR_COMPRESSED_BITSTREAM	BIT(4)
#define FPGA_MGR_USERKEY_ENCRYPTED_BITSTREAM	BIT(5)
#define FPGA_MGR_DDR_MEM_AUTH_BITSTREAM		BIT(6)
#define FPGA_MGR_SECURE_MEM_AUTH_BITSTREAM	BIT(7)
<<<<<<< HEAD
#define FPGA_MGR_CONFIG_DMA_BUF			BIT(8)
=======
#define FPGA_MGR_CONFIG_DMA_BUF		BIT(5)
>>>>>>> 08485d4c

/**
 * struct fpga_image_info - information specific to an FPGA image
 * @flags: boolean flags as defined above
 * @enable_timeout_us: maximum time to enable traffic through bridge (uSec)
 * @disable_timeout_us: maximum time to disable traffic through bridge (uSec)
 * @config_complete_timeout_us: maximum time for FPGA to switch to operating
 *	   status in the write_complete op.
 * @firmware_name: name of FPGA image firmware file
 * @key: key value useful for Encrypted Bitstream loading to read the userkey
 * @sgt: scatter/gather table containing FPGA image
 * @buf: contiguous buffer containing FPGA image
 * @count: size of buf
 * @header_size: size of image header.
 * @data_size: size of image data to be sent to the device. If not specified,
 *	whole image will be used. Header may be skipped in either case.
 * @region_id: id of target region
 * @dev: device that owns this
 * @overlay: Device Tree overlay
 */
struct fpga_image_info {
	u32 flags;
	u32 enable_timeout_us;
	u32 disable_timeout_us;
	u32 config_complete_timeout_us;
	char *firmware_name;
	char key[ENCRYPTED_KEY_LEN];
	struct sg_table *sgt;
	const char *buf;
	size_t count;
	size_t header_size;
	size_t data_size;
	int region_id;
	struct device *dev;
#ifdef CONFIG_OF
	struct device_node *overlay;
#endif
};

/**
 * struct fpga_compat_id - id for compatibility check
 *
 * @id_h: high 64bit of the compat_id
 * @id_l: low 64bit of the compat_id
 */
struct fpga_compat_id {
	u64 id_h;
	u64 id_l;
};

/**
 * struct fpga_manager_info - collection of parameters for an FPGA Manager
 * @name: fpga manager name
 * @compat_id: FPGA manager id for compatibility check.
 * @mops: pointer to structure of fpga manager ops
 * @priv: fpga manager private data
 *
 * fpga_manager_info contains parameters for the register_full function.
 * These are separated into an info structure because they some are optional
 * others could be added to in the future. The info structure facilitates
 * maintaining a stable API.
 */
struct fpga_manager_info {
	const char *name;
	struct fpga_compat_id *compat_id;
	const struct fpga_manager_ops *mops;
	void *priv;
};

/**
 * struct fpga_manager_ops - ops for low level fpga manager drivers
 * @initial_header_size: minimum number of bytes that should be passed into
 *	parse_header and write_init.
 * @skip_header: bool flag to tell fpga-mgr core whether it should skip
 *	info->header_size part at the beginning of the image when invoking
 *	write callback.
 * @state: returns an enum value of the FPGA's state
 * @status: returns status of the FPGA, including reconfiguration error code
 * @parse_header: parse FPGA image header to set info->header_size and
 *	info->data_size. In case the input buffer is not large enough, set
 *	required size to info->header_size and return -EAGAIN.
 * @write_init: prepare the FPGA to receive configuration data
 * @write: write count bytes of configuration data to the FPGA
 * @write_sg: write the scatter list of configuration data to the FPGA
 * @write_complete: set FPGA to operating state after writing is done
 * @read: optional: read FPGA configuration information
 * @fpga_remove: optional: Set FPGA into a specific state during driver remove
 * @groups: optional attribute groups.
 *
 * fpga_manager_ops are the low level functions implemented by a specific
 * fpga manager driver.  The optional ones are tested for NULL before being
 * called, so leaving them out is fine.
 */
struct fpga_manager_ops {
	size_t initial_header_size;
	bool skip_header;
	enum fpga_mgr_states (*state)(struct fpga_manager *mgr);
	u64 (*status)(struct fpga_manager *mgr);
	int (*parse_header)(struct fpga_manager *mgr,
			    struct fpga_image_info *info,
			    const char *buf, size_t count);
	int (*write_init)(struct fpga_manager *mgr,
			  struct fpga_image_info *info,
			  const char *buf, size_t count);
	int (*write)(struct fpga_manager *mgr, const char *buf, size_t count);
	int (*write_sg)(struct fpga_manager *mgr, struct sg_table *sgt);
	int (*write_complete)(struct fpga_manager *mgr,
			      struct fpga_image_info *info);
	int (*read)(struct fpga_manager *mgr, struct seq_file *s);
	void (*fpga_remove)(struct fpga_manager *mgr);
	const struct attribute_group **groups;
};

/* FPGA manager status: Partial/Full Reconfiguration errors */
#define FPGA_MGR_STATUS_OPERATION_ERR		BIT(0)
#define FPGA_MGR_STATUS_CRC_ERR			BIT(1)
#define FPGA_MGR_STATUS_INCOMPATIBLE_IMAGE_ERR	BIT(2)
#define FPGA_MGR_STATUS_IP_PROTOCOL_ERR		BIT(3)
#define FPGA_MGR_STATUS_FIFO_OVERFLOW_ERR	BIT(4)

/**
 * struct fpga_manager - fpga manager structure
 * @name: name of low level fpga manager
 * @flags: flags determines the type of Bitstream
 * @key: key value useful for Encrypted Bitstream loading to read the userkey
 * @dev: fpga manager device
<<<<<<< HEAD
 * @miscdev: information about character device node
=======
>>>>>>> 08485d4c
 * @dmabuf: shared dma buffer
 * @ref_mutex: only allows one reference to fpga manager
 * @miscdev: information about character device node
 * @state: state of fpga manager
 * @compat_id: FPGA manager id for compatibility check.
 * @mops: pointer to struct of fpga manager ops
 * @priv: low level driver private date
 * @err: low level driver error code
 * @dir: debugfs image directory
 */
struct fpga_manager {
	const char *name;
	unsigned long flags;
	char key[ENCRYPTED_KEY_LEN + 1];
	struct device dev;
<<<<<<< HEAD
	struct miscdevice miscdev;
=======
>>>>>>> 08485d4c
	struct dma_buf *dmabuf;
	struct mutex ref_mutex;
	struct miscdevice miscdev;
	enum fpga_mgr_states state;
	struct fpga_compat_id *compat_id;
	const struct fpga_manager_ops *mops;
	void *priv;
	int err;
#ifdef CONFIG_FPGA_MGR_DEBUG_FS
	struct dentry *dir;
#endif
};

#define to_fpga_manager(d) container_of(d, struct fpga_manager, dev)

struct fpga_image_info *fpga_image_info_alloc(struct device *dev);

void fpga_image_info_free(struct fpga_image_info *info);

int fpga_mgr_load(struct fpga_manager *mgr, struct fpga_image_info *info);

int fpga_mgr_lock(struct fpga_manager *mgr);
void fpga_mgr_unlock(struct fpga_manager *mgr);

struct fpga_manager *of_fpga_mgr_get(struct device_node *node);

struct fpga_manager *fpga_mgr_get(struct device *dev);

void fpga_mgr_put(struct fpga_manager *mgr);

struct fpga_manager *
fpga_mgr_register_full(struct device *parent, const struct fpga_manager_info *info);

struct fpga_manager *
fpga_mgr_register(struct device *parent, const char *name,
		  const struct fpga_manager_ops *mops, void *priv);
void fpga_mgr_unregister(struct fpga_manager *mgr);

struct fpga_manager *
devm_fpga_mgr_register_full(struct device *parent, const struct fpga_manager_info *info);
struct fpga_manager *
devm_fpga_mgr_register(struct device *parent, const char *name,
		       const struct fpga_manager_ops *mops, void *priv);

#define FPGA_IOCTL_LOAD_DMA_BUFF	_IOWR('R', 1, __u32)

#endif /*_LINUX_FPGA_MGR_H */<|MERGE_RESOLUTION|>--- conflicted
+++ resolved
@@ -91,11 +91,7 @@
 #define FPGA_MGR_USERKEY_ENCRYPTED_BITSTREAM	BIT(5)
 #define FPGA_MGR_DDR_MEM_AUTH_BITSTREAM		BIT(6)
 #define FPGA_MGR_SECURE_MEM_AUTH_BITSTREAM	BIT(7)
-<<<<<<< HEAD
-#define FPGA_MGR_CONFIG_DMA_BUF			BIT(8)
-=======
 #define FPGA_MGR_CONFIG_DMA_BUF		BIT(5)
->>>>>>> 08485d4c
 
 /**
  * struct fpga_image_info - information specific to an FPGA image
@@ -222,10 +218,6 @@
  * @flags: flags determines the type of Bitstream
  * @key: key value useful for Encrypted Bitstream loading to read the userkey
  * @dev: fpga manager device
-<<<<<<< HEAD
- * @miscdev: information about character device node
-=======
->>>>>>> 08485d4c
  * @dmabuf: shared dma buffer
  * @ref_mutex: only allows one reference to fpga manager
  * @miscdev: information about character device node
@@ -241,10 +233,6 @@
 	unsigned long flags;
 	char key[ENCRYPTED_KEY_LEN + 1];
 	struct device dev;
-<<<<<<< HEAD
-	struct miscdevice miscdev;
-=======
->>>>>>> 08485d4c
 	struct dma_buf *dmabuf;
 	struct mutex ref_mutex;
 	struct miscdevice miscdev;
