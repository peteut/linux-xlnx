--- conflicted
+++ resolved
@@ -1538,8 +1538,6 @@
 	 * The DSC caps can be read from the physical aux instead.
 	 */
 	DP_DPCD_QUIRK_DSC_WITHOUT_VIRTUAL_DPCD,
-<<<<<<< HEAD
-=======
 	/**
 	 * @DP_QUIRK_FORCE_DPCD_BACKLIGHT:
 	 *
@@ -1550,7 +1548,6 @@
 	 * capabilities advertised.
 	 */
 	DP_QUIRK_FORCE_DPCD_BACKLIGHT,
->>>>>>> 04d5ce62
 };
 
 /**
