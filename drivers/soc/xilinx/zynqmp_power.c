// SPDX-License-Identifier: GPL-2.0
/*
 * Xilinx Zynq MPSoC Power Management
 *
 *  Copyright (C) 2014-2019 Xilinx, Inc.
 *
 *  Davorin Mista <davorin.mista@aggios.com>
 *  Jolly Shah <jollys@xilinx.com>
 *  Rajan Vaja <rajan.vaja@xilinx.com>
 */

#include <linux/mailbox_client.h>
#include <linux/module.h>
#include <linux/of.h>
#include <linux/platform_device.h>
#include <linux/reboot.h>
#include <linux/suspend.h>

#include <linux/firmware/xlnx-zynqmp.h>
#include <linux/firmware/xlnx-event-manager.h>
#include <linux/mailbox/zynqmp-ipi-message.h>

/**
 * struct zynqmp_pm_work_struct - Wrapper for struct work_struct
 * @callback_work:	Work structure
 * @args:		Callback arguments
 */
struct zynqmp_pm_work_struct {
	struct work_struct callback_work;
	u32 args[CB_ARG_CNT];
};

static struct zynqmp_pm_work_struct *zynqmp_pm_init_suspend_work;
static struct mbox_chan *rx_chan;
static bool event_registered;

enum pm_suspend_mode {
	PM_SUSPEND_MODE_FIRST = 0,
	PM_SUSPEND_MODE_STD = PM_SUSPEND_MODE_FIRST,
	PM_SUSPEND_MODE_POWER_OFF,
};

#define PM_SUSPEND_MODE_FIRST	PM_SUSPEND_MODE_STD

static const char *const suspend_modes[] = {
	[PM_SUSPEND_MODE_STD] = "standard",
	[PM_SUSPEND_MODE_POWER_OFF] = "power-off",
};

static enum pm_suspend_mode suspend_mode = PM_SUSPEND_MODE_STD;

static void zynqmp_pm_get_callback_data(u32 *buf)
{
<<<<<<< HEAD
	zynqmp_pm_invoke_fn(GET_CALLBACK_DATA, 0, 0, 0, 0, 0, buf);
=======
	zynqmp_pm_invoke_fn(GET_CALLBACK_DATA, buf, 0);
>>>>>>> 08485d4c
}

static void suspend_event_callback(const u32 *payload, void *data)
{
	/* First element is callback API ID, others are callback arguments */
	if (work_pending(&zynqmp_pm_init_suspend_work->callback_work))
		return;

	/* Copy callback arguments into work's structure */
	memcpy(zynqmp_pm_init_suspend_work->args, &payload[1],
	       sizeof(zynqmp_pm_init_suspend_work->args));

	queue_work(system_unbound_wq, &zynqmp_pm_init_suspend_work->callback_work);
}

static irqreturn_t zynqmp_pm_isr(int irq, void *data)
{
	u32 payload[CB_PAYLOAD_SIZE];

	zynqmp_pm_get_callback_data(payload);

	/* First element is callback API ID, others are callback arguments */
	if (payload[0] == PM_INIT_SUSPEND_CB) {
		switch (payload[1]) {
		case SUSPEND_SYSTEM_SHUTDOWN:
			orderly_poweroff(true);
			break;
		case SUSPEND_POWER_REQUEST:
			pm_suspend(PM_SUSPEND_MEM);
			break;
		default:
			pr_err("%s Unsupported InitSuspendCb reason code %d\n",
			       __func__, payload[1]);
		}
	} else {
		pr_err("%s() Unsupported Callback %d\n", __func__, payload[0]);
	}

	return IRQ_HANDLED;
}

static void ipi_receive_callback(struct mbox_client *cl, void *data)
{
	struct zynqmp_ipi_message *msg = (struct zynqmp_ipi_message *)data;
	u32 payload[CB_PAYLOAD_SIZE];
	int ret;

	memcpy(payload, msg->data, sizeof(msg->len));
	/* First element is callback API ID, others are callback arguments */
	if (payload[0] == PM_INIT_SUSPEND_CB) {
		if (work_pending(&zynqmp_pm_init_suspend_work->callback_work))
			return;

		/* Copy callback arguments into work's structure */
		memcpy(zynqmp_pm_init_suspend_work->args, &payload[1],
		       sizeof(zynqmp_pm_init_suspend_work->args));

		queue_work(system_unbound_wq,
			   &zynqmp_pm_init_suspend_work->callback_work);

		/* Send NULL message to mbox controller to ack the message */
		ret = mbox_send_message(rx_chan, NULL);
		if (ret)
			pr_err("IPI ack failed. Error %d\n", ret);
	}
}

/**
 * zynqmp_pm_init_suspend_work_fn - Initialize suspend
 * @work:	Pointer to work_struct
 *
 * Bottom-half of PM callback IRQ handler.
 */
static void zynqmp_pm_init_suspend_work_fn(struct work_struct *work)
{
	struct zynqmp_pm_work_struct *pm_work =
		container_of(work, struct zynqmp_pm_work_struct, callback_work);

	if (pm_work->args[0] == SUSPEND_SYSTEM_SHUTDOWN) {
		orderly_poweroff(true);
	} else if (pm_work->args[0] == SUSPEND_POWER_REQUEST) {
		pm_suspend(PM_SUSPEND_MEM);
	} else {
		pr_err("%s Unsupported InitSuspendCb reason code %d.\n",
		       __func__, pm_work->args[0]);
	}
}

static ssize_t suspend_mode_show(struct device *dev,
				 struct device_attribute *attr, char *buf)
{
	char *s = buf;
	int md;

	for (md = PM_SUSPEND_MODE_FIRST; md < ARRAY_SIZE(suspend_modes); md++)
		if (suspend_modes[md]) {
			if (md == suspend_mode)
				s += sprintf(s, "[%s] ", suspend_modes[md]);
			else
				s += sprintf(s, "%s ", suspend_modes[md]);
		}

	/* Convert last space to newline */
	if (s != buf)
		*(s - 1) = '\n';
	return (s - buf);
}

static ssize_t suspend_mode_store(struct device *dev,
				  struct device_attribute *attr,
				  const char *buf, size_t count)
{
	int md, ret = -EINVAL;

	for (md = PM_SUSPEND_MODE_FIRST; md < ARRAY_SIZE(suspend_modes); md++)
		if (suspend_modes[md] &&
		    sysfs_streq(suspend_modes[md], buf)) {
			ret = 0;
			break;
		}

	if (!ret && md != suspend_mode) {
		ret = zynqmp_pm_set_suspend_mode(md);
		if (likely(!ret))
			suspend_mode = md;
	}

	return ret ? ret : count;
}

static DEVICE_ATTR_RW(suspend_mode);

static int zynqmp_pm_probe(struct platform_device *pdev)
{
	int ret, irq;
	u32 pm_api_version;
	struct mbox_client *client;

	zynqmp_pm_get_api_version(&pm_api_version);

	/* Check PM API version number */
	if (pm_api_version < ZYNQMP_PM_VERSION)
		return -ENODEV;

	/*
	 * First try to use Xilinx Event Manager by registering suspend_event_callback
	 * for suspend/shutdown event.
	 * If xlnx_register_event() returns -EACCES (Xilinx Event Manager
	 * is not available to use) or -ENODEV(Xilinx Event Manager not compiled),
	 * then use ipi-mailbox or interrupt method.
	 */
	ret = xlnx_register_event(PM_INIT_SUSPEND_CB, 0, 0, false,
				  suspend_event_callback, NULL);
	if (!ret) {
		zynqmp_pm_init_suspend_work = devm_kzalloc(&pdev->dev,
							   sizeof(struct zynqmp_pm_work_struct),
							   GFP_KERNEL);
		if (!zynqmp_pm_init_suspend_work) {
			xlnx_unregister_event(PM_INIT_SUSPEND_CB, 0, 0,
					      suspend_event_callback, NULL);
			return -ENOMEM;
		}
		event_registered = true;

		INIT_WORK(&zynqmp_pm_init_suspend_work->callback_work,
			  zynqmp_pm_init_suspend_work_fn);
	} else if (ret != -EACCES && ret != -ENODEV) {
		dev_err(&pdev->dev, "Failed to Register with Xilinx Event manager %d\n", ret);
		return ret;
	} else if (of_property_present(pdev->dev.of_node, "mboxes")) {
		zynqmp_pm_init_suspend_work =
			devm_kzalloc(&pdev->dev,
				     sizeof(struct zynqmp_pm_work_struct),
				     GFP_KERNEL);
		if (!zynqmp_pm_init_suspend_work)
			return -ENOMEM;

		INIT_WORK(&zynqmp_pm_init_suspend_work->callback_work,
			  zynqmp_pm_init_suspend_work_fn);
		client = devm_kzalloc(&pdev->dev, sizeof(*client), GFP_KERNEL);
		if (!client)
			return -ENOMEM;

		client->dev = &pdev->dev;
		client->rx_callback = ipi_receive_callback;

		rx_chan = mbox_request_channel_byname(client, "rx");
		if (IS_ERR(rx_chan)) {
			dev_err(&pdev->dev, "Failed to request rx channel\n");
			return PTR_ERR(rx_chan);
		}
	} else if (of_property_present(pdev->dev.of_node, "interrupts")) {
		irq = platform_get_irq(pdev, 0);
		if (irq < 0)
			return irq;

		ret = devm_request_threaded_irq(&pdev->dev, irq, NULL,
						zynqmp_pm_isr,
						IRQF_NO_SUSPEND | IRQF_ONESHOT,
						dev_name(&pdev->dev),
						&pdev->dev);
		if (ret) {
			dev_err(&pdev->dev, "devm_request_threaded_irq '%d' failed with %d\n",
				irq, ret);
			return ret;
		}
	} else {
		dev_err(&pdev->dev, "Required property not found in DT node\n");
		return -ENOENT;
	}

	ret = sysfs_create_file(&pdev->dev.kobj, &dev_attr_suspend_mode.attr);
	if (ret) {
		if (event_registered) {
			xlnx_unregister_event(PM_INIT_SUSPEND_CB, 0, 0, suspend_event_callback,
					      NULL);
			event_registered = false;
		}
		dev_err(&pdev->dev, "unable to create sysfs interface\n");
		return ret;
	}

	return 0;
}

static int zynqmp_pm_remove(struct platform_device *pdev)
{
	sysfs_remove_file(&pdev->dev.kobj, &dev_attr_suspend_mode.attr);
	if (event_registered)
		xlnx_unregister_event(PM_INIT_SUSPEND_CB, 0, 0, suspend_event_callback, NULL);

	if (!rx_chan)
		mbox_free_channel(rx_chan);

	return 0;
}

static const struct of_device_id pm_of_match[] = {
	{ .compatible = "xlnx,zynqmp-power", },
	{ /* end of table */ },
};
MODULE_DEVICE_TABLE(of, pm_of_match);

static struct platform_driver zynqmp_pm_platform_driver = {
	.probe = zynqmp_pm_probe,
	.remove = zynqmp_pm_remove,
	.driver = {
		.name = "zynqmp_power",
		.of_match_table = pm_of_match,
	},
};
module_platform_driver(zynqmp_pm_platform_driver);<|MERGE_RESOLUTION|>--- conflicted
+++ resolved
@@ -51,11 +51,7 @@
 
 static void zynqmp_pm_get_callback_data(u32 *buf)
 {
-<<<<<<< HEAD
-	zynqmp_pm_invoke_fn(GET_CALLBACK_DATA, 0, 0, 0, 0, 0, buf);
-=======
 	zynqmp_pm_invoke_fn(GET_CALLBACK_DATA, buf, 0);
->>>>>>> 08485d4c
 }
 
 static void suspend_event_callback(const u32 *payload, void *data)
