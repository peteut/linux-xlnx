--- conflicted
+++ resolved
@@ -1,4 +1,4 @@
-#
+
 # Makefile for the Linux kernel device drivers.
 #
 # 15 Sep 2000, Christoph Hellwig <hch@infradead.org>
@@ -116,11 +116,8 @@
 obj-$(CONFIG_STAGING)		+= staging/
 obj-y				+= platform/
 obj-y				+= ieee802154/
-<<<<<<< HEAD
 obj-y				+= xilinx_common/
-=======
 #common clk code
 obj-y				+= clk/
 
-obj-$(CONFIG_HWSPINLOCK)	+= hwspinlock/
->>>>>>> 61c4f2c8
+obj-$(CONFIG_HWSPINLOCK)	+= hwspinlock/