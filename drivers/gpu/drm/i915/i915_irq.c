--- conflicted
+++ resolved
@@ -1000,10 +1000,7 @@
 		return;
 
 	trace_i915_gem_request_notify(engine);
-<<<<<<< HEAD
-=======
 	engine->user_interrupts++;
->>>>>>> ba3150ac
 
 	wake_up_all(&engine->irq_queue);
 }
@@ -1327,11 +1324,7 @@
 	if (iir & (GT_RENDER_USER_INTERRUPT << test_shift))
 		notify_ring(engine);
 	if (iir & (GT_CONTEXT_SWITCH_INTERRUPT << test_shift))
-<<<<<<< HEAD
-		intel_lrc_irq_handler(engine);
-=======
 		tasklet_schedule(&engine->irq_tasklet);
->>>>>>> ba3150ac
 }
 
 static irqreturn_t gen8_gt_irq_handler(struct drm_i915_private *dev_priv,
@@ -2813,13 +2806,8 @@
 static bool
 ring_idle(struct intel_engine_cs *engine, u32 seqno)
 {
-<<<<<<< HEAD
-	return (list_empty(&engine->request_list) ||
-		i915_seqno_passed(seqno, engine->last_submitted_seqno));
-=======
 	return i915_seqno_passed(seqno,
 				 READ_ONCE(engine->last_submitted_seqno));
->>>>>>> ba3150ac
 }
 
 static bool
@@ -2841,11 +2829,7 @@
 	struct drm_i915_private *dev_priv = engine->dev->dev_private;
 	struct intel_engine_cs *signaller;
 
-<<<<<<< HEAD
-	if (INTEL_INFO(dev_priv->dev)->gen >= 8) {
-=======
 	if (INTEL_INFO(dev_priv)->gen >= 8) {
->>>>>>> ba3150ac
 		for_each_engine(signaller, dev_priv) {
 			if (engine == signaller)
 				continue;
@@ -3136,10 +3120,6 @@
 
 		semaphore_clear_deadlocks(dev_priv);
 
-<<<<<<< HEAD
-		seqno = engine->get_seqno(engine, false);
-		acthd = intel_ring_get_active_head(engine);
-=======
 		/* We don't strictly need an irq-barrier here, as we are not
 		 * serving an interrupt request, be paranoid in case the
 		 * barrier has side-effects (such as preventing a broken
@@ -3155,30 +3135,13 @@
 
 		/* Reset stuck interrupts between batch advances */
 		user_interrupts = 0;
->>>>>>> ba3150ac
 
 		if (engine->hangcheck.seqno == seqno) {
 			if (ring_idle(engine, seqno)) {
 				engine->hangcheck.action = HANGCHECK_IDLE;
-<<<<<<< HEAD
-
-				if (waitqueue_active(&engine->irq_queue)) {
-					/* Issue a wake-up to catch stuck h/w. */
-					if (!test_and_set_bit(engine->id, &dev_priv->gpu_error.missed_irq_rings)) {
-						if (!(dev_priv->gpu_error.test_irq_rings & intel_engine_flag(engine)))
-							DRM_ERROR("Hangcheck timer elapsed... %s idle\n",
-								  engine->name);
-						else
-							DRM_INFO("Fake missed irq on %s\n",
-								 engine->name);
-						wake_up_all(&engine->irq_queue);
-					}
-					/* Safeguard against driver failure */
-=======
 				if (waitqueue_active(&engine->irq_queue)) {
 					/* Safeguard against driver failure */
 					user_interrupts = kick_waiters(engine);
->>>>>>> ba3150ac
 					engine->hangcheck.score += BUSY;
 				} else
 					busy = false;
@@ -3229,11 +3192,7 @@
 				engine->hangcheck.score = 0;
 
 			/* Clear head and subunit states on seqno movement */
-<<<<<<< HEAD
-			engine->hangcheck.acthd = 0;
-=======
 			acthd = 0;
->>>>>>> ba3150ac
 
 			memset(engine->hangcheck.instdone, 0,
 			       sizeof(engine->hangcheck.instdone));
@@ -3241,10 +3200,7 @@
 
 		engine->hangcheck.seqno = seqno;
 		engine->hangcheck.acthd = acthd;
-<<<<<<< HEAD
-=======
 		engine->hangcheck.user_interrupts = user_interrupts;
->>>>>>> ba3150ac
 		busy_count += busy;
 	}
 
