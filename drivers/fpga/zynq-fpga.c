// SPDX-License-Identifier: GPL-2.0-only
/*
 * Copyright (c) 2011-2015 Xilinx Inc.
 * Copyright (c) 2015, National Instruments Corp.
 *
 * FPGA Manager Driver for Xilinx Zynq, heavily based on xdevcfg driver
 * in their vendor tree.
 */

#include <linux/clk.h>
#include <linux/completion.h>
#include <linux/delay.h>
#include <linux/dma-mapping.h>
#include <linux/fpga/fpga-mgr.h>
#include <linux/interrupt.h>
#include <linux/io.h>
#include <linux/iopoll.h>
#include <linux/module.h>
#include <linux/mfd/syscon.h>
#include <linux/of_address.h>
#include <linux/of_irq.h>
#include <linux/pm.h>
#include <linux/regmap.h>
#include <linux/string.h>
#include <linux/scatterlist.h>

/* Offsets into SLCR regmap */

/* FPGA Software Reset Control */
#define SLCR_FPGA_RST_CTRL_OFFSET	0x240
/* Level Shifters Enable */
#define SLCR_LVL_SHFTR_EN_OFFSET	0x900

/* Constant Definitions */

/* Control Register */
#define CTRL_OFFSET			0x00
/* Lock Register */
#define LOCK_OFFSET			0x04
/* Interrupt Status Register */
#define INT_STS_OFFSET			0x0c
/* Interrupt Mask Register */
#define INT_MASK_OFFSET			0x10
/* Status Register */
#define STATUS_OFFSET			0x14
/* DMA Source Address Register */
#define DMA_SRC_ADDR_OFFSET		0x18
/* DMA Destination Address Reg */
#define DMA_DST_ADDR_OFFSET		0x1c
/* DMA Source Transfer Length */
#define DMA_SRC_LEN_OFFSET		0x20
/* DMA Destination Transfer */
#define DMA_DEST_LEN_OFFSET		0x24
/* Unlock Register */
#define UNLOCK_OFFSET			0x34
/* Misc. Control Register */
#define MCTRL_OFFSET			0x80

/* Control Register Bit definitions */

/* Signal to reset FPGA */
#define CTRL_PCFG_PROG_B_MASK		BIT(30)
/* Enable PCAP for PR */
#define CTRL_PCAP_PR_MASK		BIT(27)
/* Enable PCAP */
#define CTRL_PCAP_MODE_MASK		BIT(26)
/* Lower rate to allow decrypt on the fly */
#define CTRL_PCAP_RATE_EN_MASK		BIT(25)
/* System booted in secure mode */
#define CTRL_SEC_EN_MASK		BIT(7)

/* Miscellaneous Control Register bit definitions */
/* Internal PCAP loopback */
#define MCTRL_PCAP_LPBK_MASK		BIT(4)

/* Status register bit definitions */

/* FPGA init status */
#define STATUS_DMA_Q_F			BIT(31)
#define STATUS_DMA_Q_E			BIT(30)
#define STATUS_PCFG_INIT_MASK		BIT(4)

/* Interrupt Status/Mask Register Bit definitions */
/* DMA command done */
#define IXR_DMA_DONE_MASK		BIT(13)
/* DMA and PCAP cmd done */
#define IXR_D_P_DONE_MASK		BIT(12)
 /* FPGA programmed */
#define IXR_PCFG_DONE_MASK		BIT(2)
#define IXR_ERROR_FLAGS_MASK		0x00F0C860
#define IXR_ALL_MASK			0xF8F7F87F

/* Miscellaneous constant values */

/* Invalid DMA addr */
#define DMA_INVALID_ADDRESS		GENMASK(31, 0)
/* Used to unlock the dev */
#define UNLOCK_MASK			0x757bdf0d
/* Timeout for polling reset bits */
#define INIT_POLL_TIMEOUT		2500000
/* Delay for polling reset bits */
#define INIT_POLL_DELAY			20
/* Signal this is the last DMA transfer, wait for the AXI and PCAP before
 * interrupting
 */
#define DMA_SRC_LAST_TRANSFER		1
/* Timeout for DMA completion */
#define DMA_TIMEOUT_MS			5000

/* Masks for controlling stuff in SLCR */
/* Disable all Level shifters */
#define LVL_SHFTR_DISABLE_ALL_MASK	0x0
/* Enable Level shifters from PS to PL */
#define LVL_SHFTR_ENABLE_PS_TO_PL	0xa
/* Enable Level shifters from PL to PS */
#define LVL_SHFTR_ENABLE_PL_TO_PS	0xf
/* Enable global resets */
#define FPGA_RST_ALL_MASK		0xf
/* Disable global resets */
#define FPGA_RST_NONE_MASK		0x0

struct zynq_fpga_priv {
	int irq;
	struct clk *clk;

	void __iomem *io_base;
	struct regmap *slcr;

	spinlock_t dma_lock;
	unsigned int dma_elm;
	unsigned int dma_nelms;
	struct scatterlist *cur_sg;

	struct completion dma_done;
};

static inline void zynq_fpga_write(struct zynq_fpga_priv *priv, u32 offset,
				   u32 val)
{
	writel(val, priv->io_base + offset);
}

static inline u32 zynq_fpga_read(const struct zynq_fpga_priv *priv,
				 u32 offset)
{
	return readl(priv->io_base + offset);
}

#define zynq_fpga_poll_timeout(priv, addr, val, cond, sleep_us, timeout_us) \
	readl_poll_timeout(priv->io_base + addr, val, cond, sleep_us, \
			   timeout_us)

/* Cause the specified irq mask bits to generate IRQs */
static inline void zynq_fpga_set_irq(struct zynq_fpga_priv *priv, u32 enable)
{
	zynq_fpga_write(priv, INT_MASK_OFFSET, ~enable);
}

/* Must be called with dma_lock held */
static void zynq_step_dma(struct zynq_fpga_priv *priv)
{
	u32 addr;
	u32 len;
	bool first;

	first = priv->dma_elm == 0;
	while (priv->cur_sg) {
		/* Feed the DMA queue until it is full. */
		if (zynq_fpga_read(priv, STATUS_OFFSET) & STATUS_DMA_Q_F)
			break;

		addr = sg_dma_address(priv->cur_sg);
		len = sg_dma_len(priv->cur_sg);
		if (priv->dma_elm + 1 == priv->dma_nelms) {
			/* The last transfer waits for the PCAP to finish too,
			 * notice this also changes the irq_mask to ignore
			 * IXR_DMA_DONE_MASK which ensures we do not trigger
			 * the completion too early.
			 */
			addr |= DMA_SRC_LAST_TRANSFER;
			priv->cur_sg = NULL;
		} else {
			priv->cur_sg = sg_next(priv->cur_sg);
			priv->dma_elm++;
		}

		zynq_fpga_write(priv, DMA_SRC_ADDR_OFFSET, addr);
		zynq_fpga_write(priv, DMA_DST_ADDR_OFFSET, DMA_INVALID_ADDRESS);
		zynq_fpga_write(priv, DMA_SRC_LEN_OFFSET, len / 4);
		zynq_fpga_write(priv, DMA_DEST_LEN_OFFSET, 0);
	}

	/* Once the first transfer is queued we can turn on the ISR, future
	 * calls to zynq_step_dma will happen from the ISR context. The
	 * dma_lock spinlock guarantees this handover is done coherently, the
	 * ISR enable is put at the end to avoid another CPU spinning in the
	 * ISR on this lock.
	 */
	if (first && priv->cur_sg) {
		zynq_fpga_set_irq(priv,
				  IXR_DMA_DONE_MASK | IXR_ERROR_FLAGS_MASK);
	} else if (!priv->cur_sg) {
		/* The last transfer changes to DMA & PCAP mode since we do
		 * not want to continue until everything has been flushed into
		 * the PCAP.
		 */
		zynq_fpga_set_irq(priv,
				  IXR_D_P_DONE_MASK | IXR_ERROR_FLAGS_MASK);
	}
}

static irqreturn_t zynq_fpga_isr(int irq, void *data)
{
	struct zynq_fpga_priv *priv = data;
	u32 intr_status;

	/* If anything other than DMA completion is reported stop and hand
	 * control back to zynq_fpga_ops_write, something went wrong,
	 * otherwise progress the DMA.
	 */
	spin_lock(&priv->dma_lock);
	intr_status = zynq_fpga_read(priv, INT_STS_OFFSET);
	if (!(intr_status & IXR_ERROR_FLAGS_MASK) &&
	    (intr_status & IXR_DMA_DONE_MASK) && priv->cur_sg) {
		zynq_fpga_write(priv, INT_STS_OFFSET, IXR_DMA_DONE_MASK);
		zynq_step_dma(priv);
		spin_unlock(&priv->dma_lock);
		return IRQ_HANDLED;
	}
	spin_unlock(&priv->dma_lock);

	zynq_fpga_set_irq(priv, 0);
	complete(&priv->dma_done);

	return IRQ_HANDLED;
}

/* Sanity check the proposed bitstream. It must start with the sync word in
 * the correct byte order, and be dword aligned. The input is a Xilinx .bin
 * file with every 32 bit quantity swapped.
 */
static bool zynq_fpga_has_sync(const u8 *buf, size_t count)
{
	for (; count >= 4; buf += 4, count -= 4)
		if (buf[0] == 0x66 && buf[1] == 0x55 && buf[2] == 0x99 &&
		    buf[3] == 0xaa)
			return true;
	return false;
}

static int zynq_fpga_ops_write_init(struct fpga_manager *mgr,
				    struct fpga_image_info *info,
				    const char *buf, size_t count)
{
	struct zynq_fpga_priv *priv;
	u32 ctrl, status;
	int err;

	priv = mgr->priv;

	err = clk_enable(priv->clk);
	if (err)
		return err;

	/* check if bitstream is encrypted & and system's still secure */
	if (info->flags & FPGA_MGR_ENCRYPTED_BITSTREAM) {
		ctrl = zynq_fpga_read(priv, CTRL_OFFSET);
		if (!(ctrl & CTRL_SEC_EN_MASK)) {
			dev_err(&mgr->dev,
				"System not secure, can't use encrypted bitstreams\n");
			err = -EINVAL;
			goto out_err;
		}
	}

	/* don't globally reset PL if we're doing partial reconfig */
	if (!(info->flags & FPGA_MGR_PARTIAL_RECONFIG)) {
		if (!zynq_fpga_has_sync(buf, count)) {
			dev_err(&mgr->dev,
				"Invalid bitstream, could not find a sync word. Bitstream must be a byte swapped .bin file\n");
			err = -EINVAL;
			goto out_err;
		}

		/* assert AXI interface resets */
		regmap_write(priv->slcr, SLCR_FPGA_RST_CTRL_OFFSET,
			     FPGA_RST_ALL_MASK);

		/* disable all level shifters */
		regmap_write(priv->slcr, SLCR_LVL_SHFTR_EN_OFFSET,
			     LVL_SHFTR_DISABLE_ALL_MASK);
		/* enable level shifters from PS to PL */
		regmap_write(priv->slcr, SLCR_LVL_SHFTR_EN_OFFSET,
			     LVL_SHFTR_ENABLE_PS_TO_PL);

		/* create a rising edge on PCFG_INIT. PCFG_INIT follows
		 * PCFG_PROG_B, so we need to poll it after setting PCFG_PROG_B
		 * to make sure the rising edge actually happens.
		 * Note: PCFG_PROG_B is low active, sequence as described in
		 * UG585 v1.10 page 211
		 */
		ctrl = zynq_fpga_read(priv, CTRL_OFFSET);
		ctrl |= CTRL_PCFG_PROG_B_MASK;

		zynq_fpga_write(priv, CTRL_OFFSET, ctrl);

		err = zynq_fpga_poll_timeout(priv, STATUS_OFFSET, status,
					     status & STATUS_PCFG_INIT_MASK,
					     INIT_POLL_DELAY,
					     INIT_POLL_TIMEOUT);
		if (err) {
			dev_err(&mgr->dev, "Timeout waiting for PCFG_INIT\n");
			goto out_err;
		}

		ctrl = zynq_fpga_read(priv, CTRL_OFFSET);
		ctrl &= ~CTRL_PCFG_PROG_B_MASK;

		zynq_fpga_write(priv, CTRL_OFFSET, ctrl);

		err = zynq_fpga_poll_timeout(priv, STATUS_OFFSET, status,
					     !(status & STATUS_PCFG_INIT_MASK),
					     INIT_POLL_DELAY,
					     INIT_POLL_TIMEOUT);
		if (err) {
			dev_err(&mgr->dev, "Timeout waiting for !PCFG_INIT\n");
			goto out_err;
		}

		ctrl = zynq_fpga_read(priv, CTRL_OFFSET);
		ctrl |= CTRL_PCFG_PROG_B_MASK;

		zynq_fpga_write(priv, CTRL_OFFSET, ctrl);

		err = zynq_fpga_poll_timeout(priv, STATUS_OFFSET, status,
					     status & STATUS_PCFG_INIT_MASK,
					     INIT_POLL_DELAY,
					     INIT_POLL_TIMEOUT);
		if (err) {
			dev_err(&mgr->dev, "Timeout waiting for PCFG_INIT\n");
			goto out_err;
		}
	}

	/* set configuration register with following options:
	 * - enable PCAP interface
	 * - set throughput for maximum speed (if bistream not encrypted)
	 * - set CPU in user mode
	 */
	ctrl = zynq_fpga_read(priv, CTRL_OFFSET);
	if (info->flags & FPGA_MGR_ENCRYPTED_BITSTREAM)
		zynq_fpga_write(priv, CTRL_OFFSET,
				(CTRL_PCAP_PR_MASK | CTRL_PCAP_MODE_MASK
				 | CTRL_PCAP_RATE_EN_MASK | ctrl));
	else
		zynq_fpga_write(priv, CTRL_OFFSET,
				(CTRL_PCAP_PR_MASK | CTRL_PCAP_MODE_MASK
				 | ctrl));


	/* We expect that the command queue is empty right now. */
	status = zynq_fpga_read(priv, STATUS_OFFSET);
	if ((status & STATUS_DMA_Q_F) ||
	    (status & STATUS_DMA_Q_E) != STATUS_DMA_Q_E) {
		dev_err(&mgr->dev, "DMA command queue not right\n");
		err = -EBUSY;
		goto out_err;
	}

	/* ensure internal PCAP loopback is disabled */
	ctrl = zynq_fpga_read(priv, MCTRL_OFFSET);
	zynq_fpga_write(priv, MCTRL_OFFSET, (~MCTRL_PCAP_LPBK_MASK & ctrl));

	clk_disable(priv->clk);

	return 0;

out_err:
	clk_disable(priv->clk);

	return err;
}

static int zynq_fpga_ops_write(struct fpga_manager *mgr, struct sg_table *sgt)
{
	struct zynq_fpga_priv *priv;
	const char *why;
	int err;
	u32 intr_status;
	unsigned long timeout;
	unsigned long flags;
	struct scatterlist *sg;
	int i;

	priv = mgr->priv;

	/* The hardware can only DMA multiples of 4 bytes, and it requires the
	 * starting addresses to be aligned to 64 bits (UG585 pg 212).
	 */
	for_each_sg(sgt->sgl, sg, sgt->nents, i) {
		if ((sg->offset % 8) || (sg->length % 4)) {
			dev_err(&mgr->dev,
			    "Invalid bitstream, chunks must be aligned\n");
			return -EINVAL;
		}
	}

	priv->dma_nelms =
	    dma_map_sg(mgr->dev.parent, sgt->sgl, sgt->nents, DMA_TO_DEVICE);
	if (priv->dma_nelms == 0) {
		dev_err(&mgr->dev, "Unable to DMA map (TO_DEVICE)\n");
		return -ENOMEM;
	}

	/* enable clock */
	err = clk_enable(priv->clk);
	if (err)
		goto out_free;

	zynq_fpga_write(priv, INT_STS_OFFSET, IXR_ALL_MASK);
	reinit_completion(&priv->dma_done);

	/* zynq_step_dma will turn on interrupts */
	spin_lock_irqsave(&priv->dma_lock, flags);
	priv->dma_elm = 0;
	priv->cur_sg = sgt->sgl;
	zynq_step_dma(priv);
	spin_unlock_irqrestore(&priv->dma_lock, flags);

	timeout = wait_for_completion_timeout(&priv->dma_done,
					      msecs_to_jiffies(DMA_TIMEOUT_MS));

	spin_lock_irqsave(&priv->dma_lock, flags);
	zynq_fpga_set_irq(priv, 0);
	priv->cur_sg = NULL;
	spin_unlock_irqrestore(&priv->dma_lock, flags);

	intr_status = zynq_fpga_read(priv, INT_STS_OFFSET);
	zynq_fpga_write(priv, INT_STS_OFFSET, IXR_ALL_MASK);

	/* There doesn't seem to be a way to force cancel any DMA, so if
	 * something went wrong we are relying on the hardware to have halted
	 * the DMA before we get here, if there was we could use
	 * wait_for_completion_interruptible too.
	 */

	if (intr_status & IXR_ERROR_FLAGS_MASK) {
		why = "DMA reported error";
		err = -EIO;
		goto out_report;
	}

	if (priv->cur_sg ||
	    !((intr_status & IXR_D_P_DONE_MASK) == IXR_D_P_DONE_MASK)) {
		if (timeout == 0)
			why = "DMA timed out";
		else
			why = "DMA did not complete";
		err = -EIO;
		goto out_report;
	}

	err = 0;
	goto out_clk;

out_report:
	dev_err(&mgr->dev,
		"%s: INT_STS:0x%x CTRL:0x%x LOCK:0x%x INT_MASK:0x%x STATUS:0x%x MCTRL:0x%x\n",
		why,
		intr_status,
		zynq_fpga_read(priv, CTRL_OFFSET),
		zynq_fpga_read(priv, LOCK_OFFSET),
		zynq_fpga_read(priv, INT_MASK_OFFSET),
		zynq_fpga_read(priv, STATUS_OFFSET),
		zynq_fpga_read(priv, MCTRL_OFFSET));

out_clk:
	clk_disable(priv->clk);

out_free:
	dma_unmap_sg(mgr->dev.parent, sgt->sgl, sgt->nents, DMA_TO_DEVICE);
	return err;
}

static int zynq_fpga_ops_write_complete(struct fpga_manager *mgr,
					struct fpga_image_info *info)
{
	struct zynq_fpga_priv *priv = mgr->priv;
	int err;
	u32 intr_status;

	err = clk_enable(priv->clk);
	if (err)
		return err;

	err = zynq_fpga_poll_timeout(priv, INT_STS_OFFSET, intr_status,
				     intr_status & IXR_PCFG_DONE_MASK,
				     INIT_POLL_DELAY,
				     INIT_POLL_TIMEOUT);

	/* Release 'PR' control back to the ICAP */
	zynq_fpga_write(priv, CTRL_OFFSET,
<<<<<<< HEAD
			zynq_fpga_read(priv, CTRL_OFFSET)
			& ~CTRL_PCAP_PR_MASK);
=======
			zynq_fpga_read(priv, CTRL_OFFSET) & ~CTRL_PCAP_PR_MASK);
>>>>>>> 08485d4c

	clk_disable(priv->clk);

	if (err)
		return err;

	/* for the partial reconfig case we didn't touch the level shifters */
	if (!(info->flags & FPGA_MGR_PARTIAL_RECONFIG)) {
		/* enable level shifters from PL to PS */
		regmap_write(priv->slcr, SLCR_LVL_SHFTR_EN_OFFSET,
			     LVL_SHFTR_ENABLE_PL_TO_PS);

		/* deassert AXI interface resets */
		regmap_write(priv->slcr, SLCR_FPGA_RST_CTRL_OFFSET,
			     FPGA_RST_NONE_MASK);
	}

	return 0;
}

static enum fpga_mgr_states zynq_fpga_ops_state(struct fpga_manager *mgr)
{
	int err;
	u32 intr_status;
	struct zynq_fpga_priv *priv;

	priv = mgr->priv;

	err = clk_enable(priv->clk);
	if (err)
		return FPGA_MGR_STATE_UNKNOWN;

	intr_status = zynq_fpga_read(priv, INT_STS_OFFSET);
	clk_disable(priv->clk);

	if (intr_status & IXR_PCFG_DONE_MASK)
		return FPGA_MGR_STATE_OPERATING;

	return FPGA_MGR_STATE_UNKNOWN;
}

static const struct fpga_manager_ops zynq_fpga_ops = {
	.initial_header_size = 128,
	.state = zynq_fpga_ops_state,
	.write_init = zynq_fpga_ops_write_init,
	.write_sg = zynq_fpga_ops_write,
	.write_complete = zynq_fpga_ops_write_complete,
};

static int zynq_fpga_probe(struct platform_device *pdev)
{
	struct device *dev = &pdev->dev;
	struct zynq_fpga_priv *priv;
	struct fpga_manager *mgr;
	int err;

	priv = devm_kzalloc(dev, sizeof(*priv), GFP_KERNEL);
	if (!priv)
		return -ENOMEM;
	spin_lock_init(&priv->dma_lock);

	priv->io_base = devm_platform_ioremap_resource(pdev, 0);
	if (IS_ERR(priv->io_base))
		return PTR_ERR(priv->io_base);

	priv->slcr = syscon_regmap_lookup_by_phandle(dev->of_node,
		"syscon");
	if (IS_ERR(priv->slcr)) {
		dev_err(dev, "unable to get zynq-slcr regmap\n");
		return PTR_ERR(priv->slcr);
	}

	init_completion(&priv->dma_done);

	priv->irq = platform_get_irq(pdev, 0);
	if (priv->irq < 0)
		return priv->irq;

	priv->clk = devm_clk_get(dev, "ref_clk");
	if (IS_ERR(priv->clk))
		return dev_err_probe(dev, PTR_ERR(priv->clk),
				     "input clock not found\n");

	err = clk_prepare_enable(priv->clk);
	if (err) {
		dev_err(dev, "unable to enable clock\n");
		return err;
	}

	/* unlock the device */
	zynq_fpga_write(priv, UNLOCK_OFFSET, UNLOCK_MASK);

	zynq_fpga_set_irq(priv, 0);
	zynq_fpga_write(priv, INT_STS_OFFSET, IXR_ALL_MASK);
	err = devm_request_irq(dev, priv->irq, zynq_fpga_isr, 0, dev_name(dev),
			       priv);
	if (err) {
		dev_err(dev, "unable to request IRQ\n");
		clk_disable_unprepare(priv->clk);
		return err;
	}

	clk_disable(priv->clk);

	mgr = fpga_mgr_register(dev, "Xilinx Zynq FPGA Manager",
				&zynq_fpga_ops, priv);
	if (IS_ERR(mgr)) {
		dev_err(dev, "unable to register FPGA manager\n");
		clk_unprepare(priv->clk);
		return PTR_ERR(mgr);
	}

	platform_set_drvdata(pdev, mgr);

	return 0;
}

static int zynq_fpga_remove(struct platform_device *pdev)
{
	struct zynq_fpga_priv *priv;
	struct fpga_manager *mgr;

	mgr = platform_get_drvdata(pdev);
	priv = mgr->priv;

	fpga_mgr_unregister(mgr);

	clk_unprepare(priv->clk);

	return 0;
}

#ifdef CONFIG_OF
static const struct of_device_id zynq_fpga_of_match[] = {
	{ .compatible = "xlnx,zynq-devcfg-1.0", },
	{},
};

MODULE_DEVICE_TABLE(of, zynq_fpga_of_match);
#endif

static struct platform_driver zynq_fpga_driver = {
	.probe = zynq_fpga_probe,
	.remove = zynq_fpga_remove,
	.driver = {
		.name = "zynq_fpga_manager",
		.of_match_table = of_match_ptr(zynq_fpga_of_match),
	},
};

module_platform_driver(zynq_fpga_driver);

MODULE_AUTHOR("Moritz Fischer <moritz.fischer@ettus.com>");
MODULE_AUTHOR("Michal Simek <michal.simek@xilinx.com>");
MODULE_DESCRIPTION("Xilinx Zynq FPGA Manager");
MODULE_LICENSE("GPL v2");<|MERGE_RESOLUTION|>--- conflicted
+++ resolved
@@ -500,12 +500,7 @@
 
 	/* Release 'PR' control back to the ICAP */
 	zynq_fpga_write(priv, CTRL_OFFSET,
-<<<<<<< HEAD
-			zynq_fpga_read(priv, CTRL_OFFSET)
-			& ~CTRL_PCAP_PR_MASK);
-=======
 			zynq_fpga_read(priv, CTRL_OFFSET) & ~CTRL_PCAP_PR_MASK);
->>>>>>> 08485d4c
 
 	clk_disable(priv->clk);
 
