--- conflicted
+++ resolved
@@ -588,11 +588,7 @@
 	int i;
 
 	for (i = 1; i < ctrl->ctrl.queue_count; i++)
-<<<<<<< HEAD
-		nvme_rdma_stop_and_free_queue(&ctrl->queues[i]);
-=======
 		nvme_rdma_stop_queue(&ctrl->queues[i]);
->>>>>>> bb176f67
 }
 
 static int nvme_rdma_start_queue(struct nvme_rdma_ctrl *ctrl, int idx)
@@ -617,19 +613,9 @@
 	int i, ret = 0;
 
 	for (i = 1; i < ctrl->ctrl.queue_count; i++) {
-<<<<<<< HEAD
-		ret = nvmf_connect_io_queue(&ctrl->ctrl, i);
-		if (ret) {
-			dev_info(ctrl->ctrl.device,
-				"failed to connect i/o queue: %d\n", ret);
-			goto out_free_queues;
-		}
-		set_bit(NVME_RDMA_Q_LIVE, &ctrl->queues[i].flags);
-=======
 		ret = nvme_rdma_start_queue(ctrl, i);
 		if (ret)
 			goto out_stop_queues;
->>>>>>> bb176f67
 	}
 
 	return 0;
@@ -669,17 +655,9 @@
 		"creating %d I/O queues.\n", nr_io_queues);
 
 	for (i = 1; i < ctrl->ctrl.queue_count; i++) {
-<<<<<<< HEAD
-		ret = nvme_rdma_init_queue(ctrl, i,
-					   ctrl->ctrl.opts->queue_size);
-		if (ret) {
-			dev_info(ctrl->ctrl.device,
-				"failed to initialize i/o queue: %d\n", ret);
-=======
 		ret = nvme_rdma_alloc_queue(ctrl, i,
 				ctrl->ctrl.sqsize + 1);
 		if (ret)
->>>>>>> bb176f67
 			goto out_free_queues;
 	}
 
@@ -949,64 +927,26 @@
 
 	++ctrl->ctrl.nr_reconnects;
 
-<<<<<<< HEAD
-	if (ctrl->ctrl.queue_count > 1) {
-		nvme_rdma_free_io_queues(ctrl);
-=======
 	if (ctrl->ctrl.queue_count > 1)
 		nvme_rdma_destroy_io_queues(ctrl, false);
->>>>>>> bb176f67
 
 	nvme_rdma_destroy_admin_queue(ctrl, false);
 	ret = nvme_rdma_configure_admin_queue(ctrl, false);
 	if (ret)
 		goto requeue;
 
-<<<<<<< HEAD
-	ret = nvme_rdma_init_queue(ctrl, 0, NVME_AQ_DEPTH);
-	if (ret)
-		goto requeue;
-
-	ret = nvmf_connect_admin_queue(&ctrl->ctrl);
-	if (ret)
-		goto requeue;
-
-	set_bit(NVME_RDMA_Q_LIVE, &ctrl->queues[0].flags);
-
-	ret = nvme_enable_ctrl(&ctrl->ctrl, ctrl->ctrl.cap);
-	if (ret)
-		goto requeue;
-
 	if (ctrl->ctrl.queue_count > 1) {
-		ret = nvme_rdma_init_io_queues(ctrl);
+		ret = nvme_rdma_configure_io_queues(ctrl, false);
 		if (ret)
 			goto requeue;
-
-		ret = nvme_rdma_connect_io_queues(ctrl);
-=======
-	if (ctrl->ctrl.queue_count > 1) {
-		ret = nvme_rdma_configure_io_queues(ctrl, false);
->>>>>>> bb176f67
-		if (ret)
-			goto requeue;
-
-		blk_mq_update_nr_hw_queues(&ctrl->tag_set,
-				ctrl->ctrl.queue_count - 1);
 	}
 
 	changed = nvme_change_ctrl_state(&ctrl->ctrl, NVME_CTRL_LIVE);
-<<<<<<< HEAD
-	WARN_ON_ONCE(!changed);
-	ctrl->ctrl.nr_reconnects = 0;
-
-	nvme_start_ctrl(&ctrl->ctrl);
-=======
 	if (!changed) {
 		/* state change failure is ok if we're in DELETING state */
 		WARN_ON_ONCE(ctrl->ctrl.state != NVME_CTRL_DELETING);
 		return;
 	}
->>>>>>> bb176f67
 
 	ctrl->ctrl.nr_reconnects = 0;
 
@@ -1027,23 +967,14 @@
 	struct nvme_rdma_ctrl *ctrl = container_of(work,
 			struct nvme_rdma_ctrl, err_work);
 
-	nvme_stop_ctrl(&ctrl->ctrl);
-
-<<<<<<< HEAD
-	for (i = 0; i < ctrl->ctrl.queue_count; i++)
-		clear_bit(NVME_RDMA_Q_LIVE, &ctrl->queues[i].flags);
-
-	if (ctrl->ctrl.queue_count > 1)
-		nvme_stop_queues(&ctrl->ctrl);
-	blk_mq_quiesce_queue(ctrl->ctrl.admin_q);
-=======
+	nvme_stop_keep_alive(&ctrl->ctrl);
+
 	if (ctrl->ctrl.queue_count > 1) {
 		nvme_stop_queues(&ctrl->ctrl);
 		nvme_rdma_stop_io_queues(ctrl);
 	}
 	blk_mq_quiesce_queue(ctrl->ctrl.admin_q);
 	nvme_rdma_stop_queue(&ctrl->queues[0]);
->>>>>>> bb176f67
 
 	/* We must take care of fastfail/requeue all our inflight requests */
 	if (ctrl->ctrl.queue_count > 1)
@@ -1197,11 +1128,7 @@
 	 * the block virtual boundary.
 	 */
 	nr = ib_map_mr_sg(req->mr, req->sg_table.sgl, count, NULL, SZ_4K);
-<<<<<<< HEAD
-	if (nr < count) {
-=======
 	if (unlikely(nr < count)) {
->>>>>>> bb176f67
 		if (nr < 0)
 			return nr;
 		return -EINVAL;
@@ -1723,11 +1650,7 @@
 	blk_mq_start_request(rq);
 
 	err = nvme_rdma_map_data(queue, rq, c);
-<<<<<<< HEAD
-	if (err < 0) {
-=======
 	if (unlikely(err < 0)) {
->>>>>>> bb176f67
 		dev_err(queue->ctrl->ctrl.device,
 			     "Failed to map data (%d)\n", err);
 		nvme_cleanup_cmd(rq);
@@ -1741,11 +1664,7 @@
 		flush = true;
 	err = nvme_rdma_post_send(queue, sqe, req->sge, req->num_sge,
 			req->mr->need_inval ? &req->reg_wr.wr : NULL, flush);
-<<<<<<< HEAD
-	if (err) {
-=======
 	if (unlikely(err)) {
->>>>>>> bb176f67
 		nvme_rdma_unmap_data(queue, rq);
 		goto err;
 	}
@@ -1809,110 +1728,11 @@
 	.complete	= nvme_rdma_complete_rq,
 	.init_request	= nvme_rdma_init_request,
 	.exit_request	= nvme_rdma_exit_request,
-<<<<<<< HEAD
-	.reinit_request	= nvme_rdma_reinit_request,
-=======
->>>>>>> bb176f67
 	.init_hctx	= nvme_rdma_init_admin_hctx,
 	.timeout	= nvme_rdma_timeout,
 };
 
-<<<<<<< HEAD
-static int nvme_rdma_configure_admin_queue(struct nvme_rdma_ctrl *ctrl)
-{
-	int error;
-
-	error = nvme_rdma_init_queue(ctrl, 0, NVME_AQ_DEPTH);
-	if (error)
-		return error;
-
-	ctrl->device = ctrl->queues[0].device;
-
-	/*
-	 * We need a reference on the device as long as the tag_set is alive,
-	 * as the MRs in the request structures need a valid ib_device.
-	 */
-	error = -EINVAL;
-	if (!nvme_rdma_dev_get(ctrl->device))
-		goto out_free_queue;
-
-	ctrl->max_fr_pages = min_t(u32, NVME_RDMA_MAX_SEGMENTS,
-		ctrl->device->dev->attrs.max_fast_reg_page_list_len);
-
-	memset(&ctrl->admin_tag_set, 0, sizeof(ctrl->admin_tag_set));
-	ctrl->admin_tag_set.ops = &nvme_rdma_admin_mq_ops;
-	ctrl->admin_tag_set.queue_depth = NVME_RDMA_AQ_BLKMQ_DEPTH;
-	ctrl->admin_tag_set.reserved_tags = 2; /* connect + keep-alive */
-	ctrl->admin_tag_set.numa_node = NUMA_NO_NODE;
-	ctrl->admin_tag_set.cmd_size = sizeof(struct nvme_rdma_request) +
-		SG_CHUNK_SIZE * sizeof(struct scatterlist);
-	ctrl->admin_tag_set.driver_data = ctrl;
-	ctrl->admin_tag_set.nr_hw_queues = 1;
-	ctrl->admin_tag_set.timeout = ADMIN_TIMEOUT;
-
-	error = blk_mq_alloc_tag_set(&ctrl->admin_tag_set);
-	if (error)
-		goto out_put_dev;
-
-	ctrl->ctrl.admin_q = blk_mq_init_queue(&ctrl->admin_tag_set);
-	if (IS_ERR(ctrl->ctrl.admin_q)) {
-		error = PTR_ERR(ctrl->ctrl.admin_q);
-		goto out_free_tagset;
-	}
-
-	error = nvmf_connect_admin_queue(&ctrl->ctrl);
-	if (error)
-		goto out_cleanup_queue;
-
-	set_bit(NVME_RDMA_Q_LIVE, &ctrl->queues[0].flags);
-
-	error = nvmf_reg_read64(&ctrl->ctrl, NVME_REG_CAP,
-			&ctrl->ctrl.cap);
-	if (error) {
-		dev_err(ctrl->ctrl.device,
-			"prop_get NVME_REG_CAP failed\n");
-		goto out_cleanup_queue;
-	}
-
-	ctrl->ctrl.sqsize =
-		min_t(int, NVME_CAP_MQES(ctrl->ctrl.cap), ctrl->ctrl.sqsize);
-
-	error = nvme_enable_ctrl(&ctrl->ctrl, ctrl->ctrl.cap);
-	if (error)
-		goto out_cleanup_queue;
-
-	ctrl->ctrl.max_hw_sectors =
-		(ctrl->max_fr_pages - 1) << (ilog2(SZ_4K) - 9);
-
-	error = nvme_init_identify(&ctrl->ctrl);
-	if (error)
-		goto out_cleanup_queue;
-
-	error = nvme_rdma_alloc_qe(ctrl->queues[0].device->dev,
-			&ctrl->async_event_sqe, sizeof(struct nvme_command),
-			DMA_TO_DEVICE);
-	if (error)
-		goto out_cleanup_queue;
-
-	return 0;
-
-out_cleanup_queue:
-	blk_cleanup_queue(ctrl->ctrl.admin_q);
-out_free_tagset:
-	/* disconnect and drain the queue before freeing the tagset */
-	nvme_rdma_stop_queue(&ctrl->queues[0]);
-	blk_mq_free_tag_set(&ctrl->admin_tag_set);
-out_put_dev:
-	nvme_rdma_dev_put(ctrl->device);
-out_free_queue:
-	nvme_rdma_free_queue(&ctrl->queues[0]);
-	return error;
-}
-
-static void nvme_rdma_shutdown_ctrl(struct nvme_rdma_ctrl *ctrl)
-=======
 static void nvme_rdma_shutdown_ctrl(struct nvme_rdma_ctrl *ctrl, bool shutdown)
->>>>>>> bb176f67
 {
 	cancel_work_sync(&ctrl->err_work);
 	cancel_delayed_work_sync(&ctrl->reconnect_work);
@@ -1924,11 +1744,7 @@
 		nvme_rdma_destroy_io_queues(ctrl, shutdown);
 	}
 
-<<<<<<< HEAD
-	if (test_bit(NVME_RDMA_Q_LIVE, &ctrl->queues[0].flags))
-=======
 	if (shutdown)
->>>>>>> bb176f67
 		nvme_shutdown_ctrl(&ctrl->ctrl);
 	else
 		nvme_disable_ctrl(&ctrl->ctrl, ctrl->ctrl.cap);
@@ -1937,33 +1753,14 @@
 	blk_mq_tagset_busy_iter(&ctrl->admin_tag_set,
 				nvme_cancel_request, &ctrl->ctrl);
 	blk_mq_unquiesce_queue(ctrl->ctrl.admin_q);
-<<<<<<< HEAD
-	nvme_rdma_destroy_admin_queue(ctrl);
-=======
 	nvme_rdma_destroy_admin_queue(ctrl, shutdown);
->>>>>>> bb176f67
 }
 
 static void nvme_rdma_remove_ctrl(struct nvme_rdma_ctrl *ctrl)
 {
-<<<<<<< HEAD
-	nvme_stop_ctrl(&ctrl->ctrl);
-	nvme_remove_namespaces(&ctrl->ctrl);
-	if (shutdown)
-		nvme_rdma_shutdown_ctrl(ctrl);
-
-	nvme_uninit_ctrl(&ctrl->ctrl);
-	if (ctrl->ctrl.tagset) {
-		blk_cleanup_queue(ctrl->ctrl.connect_q);
-		blk_mq_free_tag_set(&ctrl->tag_set);
-		nvme_rdma_dev_put(ctrl->device);
-	}
-
-=======
 	nvme_remove_namespaces(&ctrl->ctrl);
 	nvme_rdma_shutdown_ctrl(ctrl, true);
 	nvme_uninit_ctrl(&ctrl->ctrl);
->>>>>>> bb176f67
 	nvme_put_ctrl(&ctrl->ctrl);
 }
 
@@ -2013,23 +1810,7 @@
 	bool changed;
 
 	nvme_stop_ctrl(&ctrl->ctrl);
-<<<<<<< HEAD
-	nvme_rdma_shutdown_ctrl(ctrl);
-
-	ret = nvme_rdma_configure_admin_queue(ctrl);
-	if (ret) {
-		/* ctrl is already shutdown, just remove the ctrl */
-		INIT_WORK(&ctrl->delete_work, nvme_rdma_remove_ctrl_work);
-		goto del_dead_ctrl;
-	}
-
-	if (ctrl->ctrl.queue_count > 1) {
-		ret = blk_mq_reinit_tagset(&ctrl->tag_set);
-		if (ret)
-			goto del_dead_ctrl;
-=======
 	nvme_rdma_shutdown_ctrl(ctrl, false);
->>>>>>> bb176f67
 
 	ret = nvme_rdma_configure_admin_queue(ctrl, false);
 	if (ret)
@@ -2038,14 +1819,7 @@
 	if (ctrl->ctrl.queue_count > 1) {
 		ret = nvme_rdma_configure_io_queues(ctrl, false);
 		if (ret)
-<<<<<<< HEAD
-			goto del_dead_ctrl;
-
-		blk_mq_update_nr_hw_queues(&ctrl->tag_set,
-				ctrl->ctrl.queue_count - 1);
-=======
 			goto out_fail;
->>>>>>> bb176f67
 	}
 
 	changed = nvme_change_ctrl_state(&ctrl->ctrl, NVME_CTRL_LIVE);
@@ -2057,11 +1831,7 @@
 
 out_fail:
 	dev_warn(ctrl->ctrl.device, "Removing after reset failure\n");
-<<<<<<< HEAD
-	WARN_ON(!queue_work(nvme_wq, &ctrl->delete_work));
-=======
 	nvme_rdma_remove_ctrl(ctrl);
->>>>>>> bb176f67
 }
 
 static const struct nvme_ctrl_ops nvme_rdma_ctrl_ops = {
@@ -2077,65 +1847,6 @@
 	.get_address		= nvmf_get_address,
 };
 
-<<<<<<< HEAD
-static int nvme_rdma_create_io_queues(struct nvme_rdma_ctrl *ctrl)
-{
-	int ret;
-
-	ret = nvme_rdma_init_io_queues(ctrl);
-	if (ret)
-		return ret;
-
-	/*
-	 * We need a reference on the device as long as the tag_set is alive,
-	 * as the MRs in the request structures need a valid ib_device.
-	 */
-	ret = -EINVAL;
-	if (!nvme_rdma_dev_get(ctrl->device))
-		goto out_free_io_queues;
-
-	memset(&ctrl->tag_set, 0, sizeof(ctrl->tag_set));
-	ctrl->tag_set.ops = &nvme_rdma_mq_ops;
-	ctrl->tag_set.queue_depth = ctrl->ctrl.opts->queue_size;
-	ctrl->tag_set.reserved_tags = 1; /* fabric connect */
-	ctrl->tag_set.numa_node = NUMA_NO_NODE;
-	ctrl->tag_set.flags = BLK_MQ_F_SHOULD_MERGE;
-	ctrl->tag_set.cmd_size = sizeof(struct nvme_rdma_request) +
-		SG_CHUNK_SIZE * sizeof(struct scatterlist);
-	ctrl->tag_set.driver_data = ctrl;
-	ctrl->tag_set.nr_hw_queues = ctrl->ctrl.queue_count - 1;
-	ctrl->tag_set.timeout = NVME_IO_TIMEOUT;
-
-	ret = blk_mq_alloc_tag_set(&ctrl->tag_set);
-	if (ret)
-		goto out_put_dev;
-	ctrl->ctrl.tagset = &ctrl->tag_set;
-
-	ctrl->ctrl.connect_q = blk_mq_init_queue(&ctrl->tag_set);
-	if (IS_ERR(ctrl->ctrl.connect_q)) {
-		ret = PTR_ERR(ctrl->ctrl.connect_q);
-		goto out_free_tag_set;
-	}
-
-	ret = nvme_rdma_connect_io_queues(ctrl);
-	if (ret)
-		goto out_cleanup_connect_q;
-
-	return 0;
-
-out_cleanup_connect_q:
-	blk_cleanup_queue(ctrl->ctrl.connect_q);
-out_free_tag_set:
-	blk_mq_free_tag_set(&ctrl->tag_set);
-out_put_dev:
-	nvme_rdma_dev_put(ctrl->device);
-out_free_io_queues:
-	nvme_rdma_free_io_queues(ctrl);
-	return ret;
-}
-
-=======
->>>>>>> bb176f67
 static struct nvme_ctrl *nvme_rdma_create_ctrl(struct device *dev,
 		struct nvmf_ctrl_options *opts)
 {
@@ -2250,11 +1961,7 @@
 	return &ctrl->ctrl;
 
 out_remove_admin_queue:
-<<<<<<< HEAD
-	nvme_rdma_destroy_admin_queue(ctrl);
-=======
 	nvme_rdma_destroy_admin_queue(ctrl, true);
->>>>>>> bb176f67
 out_kfree_queues:
 	kfree(ctrl->queues);
 out_uninit_ctrl:
