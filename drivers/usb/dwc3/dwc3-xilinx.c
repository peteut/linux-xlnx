--- conflicted
+++ resolved
@@ -92,7 +92,6 @@
 	[USB_DR_MODE_HOST]		= "host",
 	[USB_DR_MODE_PERIPHERAL]	= "peripheral",
 	[USB_DR_MODE_OTG]		= "otg",
-<<<<<<< HEAD
 };
 
 static enum usb_dr_mode usb_get_dr_mode_from_string(const char *str)
@@ -322,237 +321,6 @@
 	.is_enabled		= dwc3_xlnx_reg_is_enabled,
 };
 
-=======
-};
-
-static enum usb_dr_mode usb_get_dr_mode_from_string(const char *str)
-{
-	int ret;
-
-	ret = match_string(usb_dr_modes, ARRAY_SIZE(usb_dr_modes), str);
-	return (ret < 0) ? USB_DR_MODE_UNKNOWN : ret;
-}
-
-#ifdef CONFIG_PM
-static struct regulator_init_data dwc3_xlnx_reg_initdata = {
-	.constraints = {
-		.always_on = 0,
-		.valid_ops_mask = REGULATOR_CHANGE_STATUS,
-	},
-};
-
-static int dwc3_zynqmp_power_req(struct device *dev, bool on)
-{
-	u32 reg, retries;
-	void __iomem *reg_base;
-	struct dwc3_xlnx *priv_data;
-	int ret;
-
-	priv_data = dev_get_drvdata(dev);
-	reg_base = priv_data->regs;
-
-	/* Check if entering into D3 state is allowed during suspend */
-	if (!priv_data->enable_d3_suspend)
-		return 0;
-
-	if (on) {
-		dev_dbg(priv_data->dev,
-			"trying to set power state to D0....\n");
-
-		if (priv_data->pmu_state == D0_STATE)
-			return 0;
-
-		/* Release USB core reset , which was assert during D3 entry */
-		ret = reset_control_deassert(priv_data->crst);
-		if (ret < 0) {
-			dev_err(dev, "Failed to release core reset\n");
-			return ret;
-		}
-
-		/* change power state to D0 */
-		writel(XLNX_REQ_PWR_STATE_D0,
-		       reg_base + XLNX_USB_REQ_PWR_STATE);
-
-		/* wait till current state is changed to D0 */
-		retries = DWC3_PWR_STATE_RETRIES;
-		do {
-			reg = readl(reg_base + XLNX_USB_CUR_PWR_STATE);
-			if ((reg & XLNX_CUR_PWR_STATE_BITMASK) ==
-			     XLNX_CUR_PWR_STATE_D0)
-				break;
-
-			udelay(DWC3_PWR_TIMEOUT);
-		} while (--retries);
-
-		if (!retries) {
-			dev_err(priv_data->dev,
-				"Failed to set power state to D0\n");
-			return -EIO;
-		}
-
-		priv_data->pmu_state = D0_STATE;
-		/* disable D3 entry */
-		priv_data->enable_d3_suspend = false;
-	} else {
-		dev_dbg(priv_data->dev, "Trying to set power state to D3...\n");
-
-		if (priv_data->pmu_state == D3_STATE)
-			return 0;
-
-		/* enable PME to wakeup from hibernation */
-		writel(XLNX_PME_ENABLE_SIG_GEN, reg_base + XLNX_USB_PME_ENABLE);
-
-		/* change power state to D3 */
-		writel(XLNX_REQ_PWR_STATE_D3,
-		       reg_base + XLNX_USB_REQ_PWR_STATE);
-
-		/* wait till current state is changed to D3 */
-		retries = DWC3_PWR_STATE_RETRIES;
-		do {
-			reg = readl(reg_base + XLNX_USB_CUR_PWR_STATE);
-			if ((reg & XLNX_CUR_PWR_STATE_BITMASK) ==
-					XLNX_CUR_PWR_STATE_D3)
-				break;
-
-			udelay(DWC3_PWR_TIMEOUT);
-		} while (--retries);
-
-		if (!retries) {
-			dev_err(priv_data->dev,
-				"Failed to set power state to D3\n");
-			return -EIO;
-		}
-
-		/* Assert USB core reset after entering D3 state */
-		ret = reset_control_assert(priv_data->crst);
-		if (ret < 0) {
-			dev_err(dev, "Failed to assert core reset\n");
-			return ret;
-		}
-
-		priv_data->pmu_state = D3_STATE;
-	}
-
-	return 0;
-}
-
-static int dwc3_versal_power_req(struct device *dev, bool on)
-{
-	int ret;
-	u32 pm_info[2];
-	struct dwc3_xlnx *priv_data;
-
-	priv_data = dev_get_drvdata(dev);
-
-	ret = of_property_read_u32_array(dev->of_node, "power-domains",
-					 pm_info, ARRAY_SIZE(pm_info));
-	if (ret < 0) {
-		dev_err(dev, "Failed to read power management information\n");
-		return ret;
-	}
-
-	if (on) {
-		dev_dbg(dev, "%s:Trying to set power state to D0....\n",
-			__func__);
-
-		if (priv_data->pmu_state == D0_STATE)
-			return 0;
-
-		ret = reset_control_deassert(priv_data->crst);
-		if (ret < 0)
-			dev_err(priv_data->dev, "failed to De-assert Reset\n");
-
-		ret = zynqmp_pm_usb_set_state(pm_info[1],
-					      XLNX_REQ_PWR_STATE_D0,
-					      DWC3_PWR_STATE_RETRIES *
-					      DWC3_PWR_TIMEOUT);
-		if (ret < 0)
-			dev_err(priv_data->dev, "failed to enter D0 state\n");
-
-		priv_data->pmu_state = D0_STATE;
-
-		/* disable wakeup IRQ when USB power state D0 */
-		if (priv_data->enable_d3_suspend && priv_data->wakeup_irq > 0) {
-			disable_irq_wake(priv_data->wakeup_irq);
-			disable_irq(priv_data->wakeup_irq);
-		}
-
-		/* disable D3 entry */
-		priv_data->enable_d3_suspend = false;
-	} else {
-		dev_dbg(dev, "%s:Trying to set power state to D3...\n",
-			__func__);
-
-		if (priv_data->pmu_state == D3_STATE)
-			return 0;
-
-		/* enable PME to wakeup from hibernation */
-		writel(XLNX_PME_ENABLE_SIG_GEN,
-		       priv_data->regs + XLNX_VERSAL_USB_PME_ENABLE);
-
-		ret = zynqmp_pm_usb_set_state(pm_info[1],
-					      XLNX_REQ_PWR_STATE_D3,
-					      DWC3_PWR_STATE_RETRIES *
-					      DWC3_PWR_TIMEOUT);
-		if (ret < 0)
-			dev_err(priv_data->dev, "failed to enter D3 state\n");
-
-		ret = reset_control_assert(priv_data->crst);
-		if (ret < 0)
-			dev_err(priv_data->dev, "failed to assert Reset\n");
-
-		priv_data->pmu_state = D3_STATE;
-
-		/* Enable wakeup IRQ when USB power state D3 */
-		if (priv_data->enable_d3_suspend && priv_data->wakeup_irq > 0)
-			enable_irq(priv_data->wakeup_irq);
-	}
-
-	return ret;
-}
-
-static int dwc3_set_usb_core_power(struct device *dev, bool on)
-{
-	int ret;
-	struct device_node *node = dev->of_node;
-
-	if (of_device_is_compatible(node, "xlnx,zynqmp-dwc3"))
-		/* Set D3/D0 state for ZynqMP */
-		ret = dwc3_zynqmp_power_req(dev, on);
-	else if (of_device_is_compatible(node, "xlnx,versal-dwc3"))
-		/* Set D3/D0 state for Versal */
-		ret = dwc3_versal_power_req(dev, on);
-	else
-		/* This is only for Xilinx devices */
-		return 0;
-
-	return ret;
-}
-
-static int dwc3_xlnx_reg_enable(struct regulator_dev *rdev)
-{
-	return dwc3_set_usb_core_power(rdev->dev.parent, true);
-}
-
-static int dwc3_xlnx_reg_disable(struct regulator_dev *rdev)
-{
-	return dwc3_set_usb_core_power(rdev->dev.parent, false);
-}
-
-static int dwc3_xlnx_reg_is_enabled(struct regulator_dev *rdev)
-{
-	struct dwc3_xlnx	*priv_data = dev_get_drvdata(rdev->dev.parent);
-
-	return !!(priv_data->pmu_state == D0_STATE);
-}
-
-static const struct regulator_ops dwc3_xlnx_reg_ops = {
-	.enable			= dwc3_xlnx_reg_enable,
-	.disable		= dwc3_xlnx_reg_disable,
-	.is_enabled		= dwc3_xlnx_reg_is_enabled,
-};
-
->>>>>>> 08485d4c
 static int dwc3_xlnx_register_regulator(struct device *dev,
 					struct dwc3_xlnx *priv_data)
 {
@@ -949,15 +717,7 @@
 		goto err_pm_set_suspended;
 
 	pm_suspend_ignore_children(dev, false);
-<<<<<<< HEAD
-	ret = pm_runtime_resume_and_get(dev);
-	if (ret < 0) {
-		pm_runtime_disable(dev);
-		return ret;
-	}
-=======
 	return pm_runtime_resume_and_get(dev);
->>>>>>> 08485d4c
 
 err_pm_set_suspended:
 	pm_runtime_set_suspended(dev);
