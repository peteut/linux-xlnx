/*
 * Enhanced Host Controller Interface (EHCI) driver for USB.
 *
 * Maintainer: Alan Stern <stern@rowland.harvard.edu>
 *
 * Copyright (c) 2000-2004 by David Brownell
 *
 * This program is free software; you can redistribute it and/or modify it
 * under the terms of the GNU General Public License as published by the
 * Free Software Foundation; either version 2 of the License, or (at your
 * option) any later version.
 *
 * This program is distributed in the hope that it will be useful, but
 * WITHOUT ANY WARRANTY; without even the implied warranty of MERCHANTABILITY
 * or FITNESS FOR A PARTICULAR PURPOSE.  See the GNU General Public License
 * for more details.
 *
 * You should have received a copy of the GNU General Public License
 * along with this program; if not, write to the Free Software Foundation,
 * Inc., 675 Mass Ave, Cambridge, MA 02139, USA.
 */

#include <linux/module.h>
#include <linux/pci.h>
#include <linux/dmapool.h>
#include <linux/kernel.h>
#include <linux/delay.h>
#include <linux/ioport.h>
#include <linux/sched.h>
#include <linux/vmalloc.h>
#include <linux/errno.h>
#include <linux/init.h>
#include <linux/hrtimer.h>
#include <linux/list.h>
#include <linux/interrupt.h>
#include <linux/usb.h>
#include <linux/usb/hcd.h>
#include <linux/moduleparam.h>
#include <linux/dma-mapping.h>
#include <linux/debugfs.h>
#include <linux/slab.h>

#include <asm/byteorder.h>
#include <asm/io.h>
#include <asm/irq.h>
#include <asm/unaligned.h>

#if defined(CONFIG_PPC_PS3)
#include <asm/firmware.h>
#endif

/*-------------------------------------------------------------------------*/

/*
 * EHCI hc_driver implementation ... experimental, incomplete.
 * Based on the final 1.0 register interface specification.
 *
 * USB 2.0 shows up in upcoming www.pcmcia.org technology.
 * First was PCMCIA, like ISA; then CardBus, which is PCI.
 * Next comes "CardBay", using USB 2.0 signals.
 *
 * Contains additional contributions by Brad Hards, Rory Bolt, and others.
 * Special thanks to Intel and VIA for providing host controllers to
 * test this driver on, and Cypress (including In-System Design) for
 * providing early devices for those host controllers to talk to!
 */

#define DRIVER_AUTHOR "David Brownell"
#define DRIVER_DESC "USB 2.0 'Enhanced' Host Controller (EHCI) Driver"

static const char	hcd_name [] = "ehci_hcd";


#undef EHCI_URB_TRACE

/* magic numbers that can affect system performance */
#define	EHCI_TUNE_CERR		3	/* 0-3 qtd retries; 0 == don't stop */
#define	EHCI_TUNE_RL_HS		4	/* nak throttle; see 4.9 */
#define	EHCI_TUNE_RL_TT		0
#define	EHCI_TUNE_MULT_HS	1	/* 1-3 transactions/uframe; 4.10.3 */
#define	EHCI_TUNE_MULT_TT	1
/*
 * Some drivers think it's safe to schedule isochronous transfers more than
 * 256 ms into the future (partly as a result of an old bug in the scheduling
 * code).  In an attempt to avoid trouble, we will use a minimum scheduling
 * length of 512 frames instead of 256.
 */
#define	EHCI_TUNE_FLS		1	/* (medium) 512-frame schedule */

/* Initial IRQ latency:  faster than hw default */
static int log2_irq_thresh = 0;		// 0 to 6
module_param (log2_irq_thresh, int, S_IRUGO);
MODULE_PARM_DESC (log2_irq_thresh, "log2 IRQ latency, 1-64 microframes");

/* initial park setting:  slower than hw default */
static unsigned park = 0;
module_param (park, uint, S_IRUGO);
MODULE_PARM_DESC (park, "park setting; 1-3 back-to-back async packets");

/* for flakey hardware, ignore overcurrent indicators */
static bool ignore_oc = 0;
module_param (ignore_oc, bool, S_IRUGO);
MODULE_PARM_DESC (ignore_oc, "ignore bogus hardware overcurrent indications");

#define	INTR_MASK (STS_IAA | STS_FATAL | STS_PCD | STS_ERR | STS_INT)

/*-------------------------------------------------------------------------*/

#include "ehci.h"
#include "pci-quirks.h"

static void compute_tt_budget(u8 budget_table[EHCI_BANDWIDTH_SIZE],
		struct ehci_tt *tt);

/*
 * The MosChip MCS9990 controller updates its microframe counter
 * a little before the frame counter, and occasionally we will read
 * the invalid intermediate value.  Avoid problems by checking the
 * microframe number (the low-order 3 bits); if they are 0 then
 * re-read the register to get the correct value.
 */
static unsigned ehci_moschip_read_frame_index(struct ehci_hcd *ehci)
{
	unsigned uf;

	uf = ehci_readl(ehci, &ehci->regs->frame_index);
	if (unlikely((uf & 7) == 0))
		uf = ehci_readl(ehci, &ehci->regs->frame_index);
	return uf;
}

static inline unsigned ehci_read_frame_index(struct ehci_hcd *ehci)
{
	if (ehci->frame_index_bug)
		return ehci_moschip_read_frame_index(ehci);
	return ehci_readl(ehci, &ehci->regs->frame_index);
}

#include "ehci-dbg.c"

/*-------------------------------------------------------------------------*/

/*
 * ehci_handshake - spin reading hc until handshake completes or fails
 * @ptr: address of hc register to be read
 * @mask: bits to look at in result of read
 * @done: value of those bits when handshake succeeds
 * @usec: timeout in microseconds
 *
 * Returns negative errno, or zero on success
 *
 * Success happens when the "mask" bits have the specified value (hardware
 * handshake done).  There are two failure modes:  "usec" have passed (major
 * hardware flakeout), or the register reads as all-ones (hardware removed).
 *
 * That last failure should_only happen in cases like physical cardbus eject
 * before driver shutdown. But it also seems to be caused by bugs in cardbus
 * bridge shutdown:  shutting down the bridge before the devices using it.
 */
int ehci_handshake(struct ehci_hcd *ehci, void __iomem *ptr,
		   u32 mask, u32 done, int usec)
{
	u32	result;

	do {
		result = ehci_readl(ehci, ptr);
		if (result == ~(u32)0)		/* card removed */
			return -ENODEV;
		result &= mask;
		if (result == done)
			return 0;
		udelay (1);
		usec--;
	} while (usec > 0);
	return -ETIMEDOUT;
}
EXPORT_SYMBOL_GPL(ehci_handshake);

/* check TDI/ARC silicon is in host mode */
static int tdi_in_host_mode (struct ehci_hcd *ehci)
{
	u32		tmp;

	tmp = ehci_readl(ehci, &ehci->regs->usbmode);
	return (tmp & 3) == USBMODE_CM_HC;
}

/*
 * Force HC to halt state from unknown (EHCI spec section 2.3).
 * Must be called with interrupts enabled and the lock not held.
 */
static int ehci_halt (struct ehci_hcd *ehci)
{
	u32	temp;

	spin_lock_irq(&ehci->lock);

	/* disable any irqs left enabled by previous code */
	ehci_writel(ehci, 0, &ehci->regs->intr_enable);

	if (ehci_is_TDI(ehci) && !tdi_in_host_mode(ehci)) {
		spin_unlock_irq(&ehci->lock);
		return 0;
	}

	/*
	 * This routine gets called during probe before ehci->command
	 * has been initialized, so we can't rely on its value.
	 */
	ehci->command &= ~CMD_RUN;
	temp = ehci_readl(ehci, &ehci->regs->command);
	temp &= ~(CMD_RUN | CMD_IAAD);
	ehci_writel(ehci, temp, &ehci->regs->command);

	spin_unlock_irq(&ehci->lock);
	synchronize_irq(ehci_to_hcd(ehci)->irq);

	return ehci_handshake(ehci, &ehci->regs->status,
			  STS_HALT, STS_HALT, 16 * 125);
}

/* put TDI/ARC silicon into EHCI mode */
static void tdi_reset (struct ehci_hcd *ehci)
{
	u32		tmp;

	tmp = ehci_readl(ehci, &ehci->regs->usbmode);
	tmp |= USBMODE_CM_HC;
	/* The default byte access to MMR space is LE after
	 * controller reset. Set the required endian mode
	 * for transfer buffers to match the host microprocessor
	 */
	if (ehci_big_endian_mmio(ehci))
		tmp |= USBMODE_BE;
	ehci_writel(ehci, tmp, &ehci->regs->usbmode);
}

/*
 * Reset a non-running (STS_HALT == 1) controller.
 * Must be called with interrupts enabled and the lock not held.
 */
static int ehci_reset (struct ehci_hcd *ehci)
{
	int	retval;
	u32	command = ehci_readl(ehci, &ehci->regs->command);

	/* If the EHCI debug controller is active, special care must be
	 * taken before and after a host controller reset */
	if (ehci->debug && !dbgp_reset_prep(ehci_to_hcd(ehci)))
		ehci->debug = NULL;

	command |= CMD_RESET;
	dbg_cmd (ehci, "reset", command);
	ehci_writel(ehci, command, &ehci->regs->command);
	ehci->rh_state = EHCI_RH_HALTED;
	ehci->next_statechange = jiffies;
	retval = ehci_handshake(ehci, &ehci->regs->command,
			    CMD_RESET, 0, 250 * 1000);

	if (ehci->has_hostpc) {
		ehci_writel(ehci, USBMODE_EX_HC | USBMODE_EX_VBPS,
				&ehci->regs->usbmode_ex);
		ehci_writel(ehci, TXFIFO_DEFAULT, &ehci->regs->txfill_tuning);
	}
	if (retval)
		return retval;

	if (ehci_is_TDI(ehci))
		tdi_reset (ehci);

	if (ehci->debug)
		dbgp_external_startup(ehci_to_hcd(ehci));

	ehci->port_c_suspend = ehci->suspended_ports =
			ehci->resuming_ports = 0;
	return retval;
}

/*
 * Idle the controller (turn off the schedules).
 * Must be called with interrupts enabled and the lock not held.
 */
static void ehci_quiesce (struct ehci_hcd *ehci)
{
	u32	temp;

	if (ehci->rh_state != EHCI_RH_RUNNING)
		return;

	/* wait for any schedule enables/disables to take effect */
	temp = (ehci->command << 10) & (STS_ASS | STS_PSS);
	ehci_handshake(ehci, &ehci->regs->status, STS_ASS | STS_PSS, temp,
			16 * 125);

	/* then disable anything that's still active */
	spin_lock_irq(&ehci->lock);
	ehci->command &= ~(CMD_ASE | CMD_PSE);
	ehci_writel(ehci, ehci->command, &ehci->regs->command);
	spin_unlock_irq(&ehci->lock);

	/* hardware can take 16 microframes to turn off ... */
	ehci_handshake(ehci, &ehci->regs->status, STS_ASS | STS_PSS, 0,
			16 * 125);
}

/*-------------------------------------------------------------------------*/

static void end_unlink_async(struct ehci_hcd *ehci);
static void unlink_empty_async(struct ehci_hcd *ehci);
static void unlink_empty_async_suspended(struct ehci_hcd *ehci);
static void ehci_work(struct ehci_hcd *ehci);
static void start_unlink_intr(struct ehci_hcd *ehci, struct ehci_qh *qh);
static void end_unlink_intr(struct ehci_hcd *ehci, struct ehci_qh *qh);
static int ehci_port_power(struct ehci_hcd *ehci, int portnum, bool enable);

#include "ehci-timer.c"
#include "ehci-hub.c"
#include "ehci-mem.c"
#include "ehci-q.c"
#include "ehci-sched.c"
#include "ehci-sysfs.c"

/*-------------------------------------------------------------------------*/

/* On some systems, leaving remote wakeup enabled prevents system shutdown.
 * The firmware seems to think that powering off is a wakeup event!
 * This routine turns off remote wakeup and everything else, on all ports.
 */
static void ehci_turn_off_all_ports(struct ehci_hcd *ehci)
{
	int	port = HCS_N_PORTS(ehci->hcs_params);

	while (port--) {
		ehci_writel(ehci, PORT_RWC_BITS,
				&ehci->regs->port_status[port]);
		spin_unlock_irq(&ehci->lock);
		ehci_port_power(ehci, port, false);
		spin_lock_irq(&ehci->lock);
	}
}

/*
 * Halt HC, turn off all ports, and let the BIOS use the companion controllers.
 * Must be called with interrupts enabled and the lock not held.
 */
static void ehci_silence_controller(struct ehci_hcd *ehci)
{
#ifdef CONFIG_USB_ZYNQ_PHY
	struct usb_hcd *hcd = ehci_to_hcd(ehci);
#endif

	ehci_halt(ehci);

	spin_lock_irq(&ehci->lock);
	ehci->rh_state = EHCI_RH_HALTED;
#ifdef CONFIG_USB_ZYNQ_PHY
	/* turn off for non-otg port */
	if(!hcd->phy)
		ehci_turn_off_all_ports(ehci);
#else
	ehci_turn_off_all_ports(ehci);
#endif

	/* make BIOS/etc use companion controller during reboot */
	ehci_writel(ehci, 0, &ehci->regs->configured_flag);

	/* unblock posted writes */
	ehci_readl(ehci, &ehci->regs->configured_flag);
	spin_unlock_irq(&ehci->lock);
}

/* ehci_shutdown kick in for silicon on any bus (not just pci, etc).
 * This forcibly disables dma and IRQs, helping kexec and other cases
 * where the next system software may expect clean state.
 */
static void ehci_shutdown(struct usb_hcd *hcd)
{
	struct ehci_hcd	*ehci = hcd_to_ehci(hcd);

	spin_lock_irq(&ehci->lock);
	ehci->shutdown = true;
	ehci->rh_state = EHCI_RH_STOPPING;
	ehci->enabled_hrtimer_events = 0;
	spin_unlock_irq(&ehci->lock);

	ehci_silence_controller(ehci);

	hrtimer_cancel(&ehci->hrtimer);
}

/*-------------------------------------------------------------------------*/

/*
 * ehci_work is called from some interrupts, timers, and so on.
 * it calls driver completion functions, after dropping ehci->lock.
 */
static void ehci_work (struct ehci_hcd *ehci)
{
	/* another CPU may drop ehci->lock during a schedule scan while
	 * it reports urb completions.  this flag guards against bogus
	 * attempts at re-entrant schedule scanning.
	 */
	if (ehci->scanning) {
		ehci->need_rescan = true;
		return;
	}
	ehci->scanning = true;

 rescan:
	ehci->need_rescan = false;
	if (ehci->async_count)
		scan_async(ehci);
	if (ehci->intr_count > 0)
		scan_intr(ehci);
	if (ehci->isoc_count > 0)
		scan_isoc(ehci);
	if (ehci->need_rescan)
		goto rescan;
	ehci->scanning = false;

	/* the IO watchdog guards against hardware or driver bugs that
	 * misplace IRQs, and should let us run completely without IRQs.
	 * such lossage has been observed on both VT6202 and VT8235.
	 */
	turn_on_io_watchdog(ehci);
}

/*
 * Called when the ehci_hcd module is removed.
 */
static void ehci_stop (struct usb_hcd *hcd)
{
	struct ehci_hcd		*ehci = hcd_to_ehci (hcd);

	ehci_dbg (ehci, "stop\n");

	/* no more interrupts ... */

	spin_lock_irq(&ehci->lock);
	ehci->enabled_hrtimer_events = 0;
	spin_unlock_irq(&ehci->lock);

	ehci_quiesce(ehci);
	ehci_silence_controller(ehci);
#ifdef CONFIG_USB_ZYNQ_PHY
	if(!hcd->phy)
		ehci_reset (ehci);
#else
	ehci_reset (ehci);
#endif

	hrtimer_cancel(&ehci->hrtimer);
	remove_sysfs_files(ehci);
	remove_debug_files (ehci);

	/* root hub is shut down separately (first, when possible) */
	spin_lock_irq (&ehci->lock);
	end_free_itds(ehci);
	spin_unlock_irq (&ehci->lock);
	ehci_mem_cleanup (ehci);

	if (ehci->amd_pll_fix == 1)
		usb_amd_dev_put();

	dbg_status (ehci, "ehci_stop completed",
		    ehci_readl(ehci, &ehci->regs->status));
}

/* one-time init, only for memory state */
static int ehci_init(struct usb_hcd *hcd)
{
	struct ehci_hcd		*ehci = hcd_to_ehci(hcd);
	u32			temp;
	int			retval;
	u32			hcc_params;
	struct ehci_qh_hw	*hw;

	spin_lock_init(&ehci->lock);

	/*
	 * keep io watchdog by default, those good HCDs could turn off it later
	 */
	ehci->need_io_watchdog = 1;

	hrtimer_init(&ehci->hrtimer, CLOCK_MONOTONIC, HRTIMER_MODE_ABS);
	ehci->hrtimer.function = ehci_hrtimer_func;
	ehci->next_hrtimer_event = EHCI_HRTIMER_NO_EVENT;

	hcc_params = ehci_readl(ehci, &ehci->caps->hcc_params);

	/*
	 * by default set standard 80% (== 100 usec/uframe) max periodic
	 * bandwidth as required by USB 2.0
	 */
	ehci->uframe_periodic_max = 100;

	/*
	 * hw default: 1K periodic list heads, one per frame.
	 * periodic_size can shrink by USBCMD update if hcc_params allows.
	 */
	ehci->periodic_size = DEFAULT_I_TDPS;
	INIT_LIST_HEAD(&ehci->async_unlink);
	INIT_LIST_HEAD(&ehci->async_idle);
	INIT_LIST_HEAD(&ehci->intr_unlink_wait);
	INIT_LIST_HEAD(&ehci->intr_unlink);
	INIT_LIST_HEAD(&ehci->intr_qh_list);
	INIT_LIST_HEAD(&ehci->cached_itd_list);
	INIT_LIST_HEAD(&ehci->cached_sitd_list);
	INIT_LIST_HEAD(&ehci->tt_list);

	if (HCC_PGM_FRAMELISTLEN(hcc_params)) {
		/* periodic schedule size can be smaller than default */
		switch (EHCI_TUNE_FLS) {
		case 0: ehci->periodic_size = 1024; break;
		case 1: ehci->periodic_size = 512; break;
		case 2: ehci->periodic_size = 256; break;
		default:	BUG();
		}
	}
	if ((retval = ehci_mem_init(ehci, GFP_KERNEL)) < 0)
		return retval;

	/* controllers may cache some of the periodic schedule ... */
	if (HCC_ISOC_CACHE(hcc_params))		// full frame cache
		ehci->i_thresh = 0;
	else					// N microframes cached
		ehci->i_thresh = 2 + HCC_ISOC_THRES(hcc_params);

	/*
	 * dedicate a qh for the async ring head, since we couldn't unlink
	 * a 'real' qh without stopping the async schedule [4.8].  use it
	 * as the 'reclamation list head' too.
	 * its dummy is used in hw_alt_next of many tds, to prevent the qh
	 * from automatically advancing to the next td after short reads.
	 */
	ehci->async->qh_next.qh = NULL;
	hw = ehci->async->hw;
	hw->hw_next = QH_NEXT(ehci, ehci->async->qh_dma);
	hw->hw_info1 = cpu_to_hc32(ehci, QH_HEAD);
#if defined(CONFIG_PPC_PS3)
	hw->hw_info1 |= cpu_to_hc32(ehci, QH_INACTIVATE);
#endif
	hw->hw_token = cpu_to_hc32(ehci, QTD_STS_HALT);
	hw->hw_qtd_next = EHCI_LIST_END(ehci);
	ehci->async->qh_state = QH_STATE_LINKED;
	hw->hw_alt_next = QTD_NEXT(ehci, ehci->async->dummy->qtd_dma);

	/* clear interrupt enables, set irq latency */
	if (log2_irq_thresh < 0 || log2_irq_thresh > 6)
		log2_irq_thresh = 0;
	temp = 1 << (16 + log2_irq_thresh);
	if (HCC_PER_PORT_CHANGE_EVENT(hcc_params)) {
		ehci->has_ppcd = 1;
		ehci_dbg(ehci, "enable per-port change event\n");
		temp |= CMD_PPCEE;
	}
	if (HCC_CANPARK(hcc_params)) {
		/* HW default park == 3, on hardware that supports it (like
		 * NVidia and ALI silicon), maximizes throughput on the async
		 * schedule by avoiding QH fetches between transfers.
		 *
		 * With fast usb storage devices and NForce2, "park" seems to
		 * make problems:  throughput reduction (!), data errors...
		 */
		if (park) {
			park = min(park, (unsigned) 3);
			temp |= CMD_PARK;
			temp |= park << 8;
		}
		ehci_dbg(ehci, "park %d\n", park);
	}
	if (HCC_PGM_FRAMELISTLEN(hcc_params)) {
		/* periodic schedule size can be smaller than default */
		temp &= ~(3 << 2);
		temp |= (EHCI_TUNE_FLS << 2);
	}
	ehci->command = temp;

	/* Accept arbitrarily long scatter-gather lists */
	if (!(hcd->driver->flags & HCD_LOCAL_MEM))
		hcd->self.sg_tablesize = ~0;
	return 0;
}

/* start HC running; it's halted, ehci_init() has been run (once) */
static int ehci_run (struct usb_hcd *hcd)
{
	struct ehci_hcd		*ehci = hcd_to_ehci (hcd);
	u32			temp;
	u32			hcc_params;
#if defined(CONFIG_ARCH_ZYNQ)
	void __iomem *non_ehci = hcd->regs;
#endif

	hcd->uses_new_polling = 1;

	/* EHCI spec section 4.1 */

	ehci_writel(ehci, ehci->periodic_dma, &ehci->regs->frame_list);
	ehci_writel(ehci, (u32)ehci->async->qh_dma, &ehci->regs->async_next);

	/*
	 * hcc_params controls whether ehci->regs->segment must (!!!)
	 * be used; it constrains QH/ITD/SITD and QTD locations.
	 * pci_pool consistent memory always uses segment zero.
	 * streaming mappings for I/O buffers, like pci_map_single(),
	 * can return segments above 4GB, if the device allows.
	 *
	 * NOTE:  the dma mask is visible through dma_supported(), so
	 * drivers can pass this info along ... like NETIF_F_HIGHDMA,
	 * Scsi_Host.highmem_io, and so forth.  It's readonly to all
	 * host side drivers though.
	 */
	hcc_params = ehci_readl(ehci, &ehci->caps->hcc_params);
	if (HCC_64BIT_ADDR(hcc_params)) {
		ehci_writel(ehci, 0, &ehci->regs->segment);
#if 0
// this is deeply broken on almost all architectures
		if (!dma_set_mask(hcd->self.controller, DMA_BIT_MASK(64)))
			ehci_info(ehci, "enabled 64bit DMA\n");
#endif
	}


	// Philips, Intel, and maybe others need CMD_RUN before the
	// root hub will detect new devices (why?); NEC doesn't
	ehci->command &= ~(CMD_LRESET|CMD_IAAD|CMD_PSE|CMD_ASE|CMD_RESET);
	ehci->command |= CMD_RUN;
	ehci_writel(ehci, ehci->command, &ehci->regs->command);
	dbg_cmd (ehci, "init", ehci->command);

	/*
	 * Start, enabling full USB 2.0 functionality ... usb 1.1 devices
	 * are explicitly handed to companion controller(s), so no TT is
	 * involved with the root hub.  (Except where one is integrated,
	 * and there's no companion controller unless maybe for USB OTG.)
	 *
	 * Turning on the CF flag will transfer ownership of all ports
	 * from the companions to the EHCI controller.  If any of the
	 * companions are in the middle of a port reset at the time, it
	 * could cause trouble.  Write-locking ehci_cf_port_reset_rwsem
	 * guarantees that no resets are in progress.  After we set CF,
	 * a short delay lets the hardware catch up; new resets shouldn't
	 * be started before the port switching actions could complete.
	 */
	down_write(&ehci_cf_port_reset_rwsem);
	ehci->rh_state = EHCI_RH_RUNNING;
	ehci_writel(ehci, FLAG_CF, &ehci->regs->configured_flag);
	ehci_readl(ehci, &ehci->regs->command);	/* unblock posted writes */
	msleep(5);
	up_write(&ehci_cf_port_reset_rwsem);
	ehci->last_periodic_enable = ktime_get_real();

	temp = HC_VERSION(ehci, ehci_readl(ehci, &ehci->caps->hc_capbase));
	ehci_info (ehci,
		"USB %x.%x started, EHCI %x.%02x%s\n",
		((ehci->sbrn & 0xf0)>>4), (ehci->sbrn & 0x0f),
		temp >> 8, temp & 0xff,
		ignore_oc ? ", overcurrent ignored" : "");

	ehci_writel(ehci, INTR_MASK,
		    &ehci->regs->intr_enable); /* Turn On Interrupts */
#if defined(CONFIG_ARCH_ZYNQ)
	/* Modifying FIFO Burst Threshold value from 2 to 8 */
	temp = readl(non_ehci + 0x164);
	ehci_writel(ehci, 0x00080000, non_ehci + 0x164);
#endif
	/* GRR this is run-once init(), being done every time the HC starts.
	 * So long as they're part of class devices, we can't do it init()
	 * since the class device isn't created that early.
	 */
	create_debug_files(ehci);
	create_sysfs_files(ehci);

	return 0;
}

int ehci_setup(struct usb_hcd *hcd)
{
	struct ehci_hcd *ehci = hcd_to_ehci(hcd);
	int retval;

	ehci->regs = (void __iomem *)ehci->caps +
	    HC_LENGTH(ehci, ehci_readl(ehci, &ehci->caps->hc_capbase));
	dbg_hcs_params(ehci, "reset");
	dbg_hcc_params(ehci, "reset");

	/* cache this readonly data; minimize chip reads */
	ehci->hcs_params = ehci_readl(ehci, &ehci->caps->hcs_params);

	ehci->sbrn = HCD_USB2;

	/* data structure init */
	retval = ehci_init(hcd);
	if (retval)
		return retval;

	retval = ehci_halt(ehci);
	if (retval)
		return retval;

	ehci_reset(ehci);

	return 0;
}
EXPORT_SYMBOL_GPL(ehci_setup);

/*-------------------------------------------------------------------------*/

static irqreturn_t ehci_irq (struct usb_hcd *hcd)
{
	struct ehci_hcd		*ehci = hcd_to_ehci (hcd);
	u32			status, masked_status, pcd_status = 0, cmd;
	int			bh;
	u32			intr_en;
	unsigned long		flags;

	/*
	 * For threadirqs option we use spin_lock_irqsave() variant to prevent
	 * deadlock with ehci hrtimer callback, because hrtimer callbacks run
	 * in interrupt context even when threadirqs is specified. We can go
	 * back to spin_lock() variant when hrtimer callbacks become threaded.
	 */
	spin_lock_irqsave(&ehci->lock, flags);

	status = ehci_readl(ehci, &ehci->regs->status);
	intr_en = ehci_readl(ehci, &ehci->regs->intr_enable);

#ifdef CONFIG_USB_ZYNQ_PHY
	if(hcd->phy) {
		/* A device */
		if (hcd->usb_phy->otg->default_a &&
			(hcd->usb_phy->state == OTG_STATE_A_PERIPHERAL)) {
			spin_unlock(&ehci->lock);
			return IRQ_NONE;
		}
		/* B device */
		if (!hcd->usb_phy->otg->default_a &&
			((hcd->usb_phy->state != OTG_STATE_B_WAIT_ACON) &&
			(hcd->usb_phy->state != OTG_STATE_B_HOST))) {
			spin_unlock(&ehci->lock);
			return IRQ_NONE;
		}
		/* If HABA is set and B-disconnect occurs, don't process that interrupt */
		if (ehci_is_TDI(ehci) && tdi_in_host_mode(ehci) == 0) {
			spin_unlock(&ehci->lock);
			return IRQ_NONE;
		}
	}
#endif
	/* e.g. cardbus physical eject */
	if (status == ~(u32) 0) {
		ehci_dbg (ehci, "device removed\n");
		goto dead;
	}

	/*
	 * We don't use STS_FLR, but some controllers don't like it to
	 * remain on, so mask it out along with the other status bits.
	 */
	masked_status = status & (INTR_MASK | STS_FLR);

	/* Shared IRQ? */
	if (!masked_status || unlikely(ehci->rh_state == EHCI_RH_HALTED)) {
		spin_unlock_irqrestore(&ehci->lock, flags);
		return IRQ_NONE;
	}

	/* clear (just) interrupts */
	ehci_writel(ehci, masked_status, &ehci->regs->status);
	cmd = ehci_readl(ehci, &ehci->regs->command);
	bh = 0;

	/* normal [4.15.1.2] or error [4.15.1.1] completion */
	if (likely ((status & (STS_INT|STS_ERR)) != 0)) {
		if (likely ((status & STS_ERR) == 0))
			COUNT (ehci->stats.normal);
		else
			COUNT (ehci->stats.error);
		bh = 1;
	}

	/* complete the unlinking of some qh [4.15.2.3] */
	if (status & STS_IAA) {

		/* Turn off the IAA watchdog */
		ehci->enabled_hrtimer_events &= ~BIT(EHCI_HRTIMER_IAA_WATCHDOG);

		/*
		 * Mild optimization: Allow another IAAD to reset the
		 * hrtimer, if one occurs before the next expiration.
		 * In theory we could always cancel the hrtimer, but
		 * tests show that about half the time it will be reset
		 * for some other event anyway.
		 */
		if (ehci->next_hrtimer_event == EHCI_HRTIMER_IAA_WATCHDOG)
			++ehci->next_hrtimer_event;

		/* guard against (alleged) silicon errata */
		if (cmd & CMD_IAAD)
			ehci_dbg(ehci, "IAA with IAAD still set?\n");
		if (ehci->iaa_in_progress)
			COUNT(ehci->stats.iaa);
		end_unlink_async(ehci);
	}

	/* remote wakeup [4.3.1] */
	if (status & STS_PCD) {
		unsigned	i = HCS_N_PORTS (ehci->hcs_params);
		u32		ppcd = ~0;

		/* kick root hub later */
		pcd_status = status;

		/* resume root hub? */
		if (ehci->rh_state == EHCI_RH_SUSPENDED)
			usb_hcd_resume_root_hub(hcd);

		/* get per-port change detect bits */
		if (ehci->has_ppcd)
			ppcd = status >> 16;

		while (i--) {
			int pstatus;

			/* leverage per-port change bits feature */
			if (!(ppcd & (1 << i)))
				continue;
			pstatus = ehci_readl(ehci,
					 &ehci->regs->port_status[i]);

			if (pstatus & PORT_OWNER)
				continue;
			if (!(test_bit(i, &ehci->suspended_ports) &&
					((pstatus & PORT_RESUME) ||
						!(pstatus & PORT_SUSPEND)) &&
					(pstatus & PORT_PE) &&
					ehci->reset_done[i] == 0))
				continue;

			/* start 20 msec resume signaling from this port,
			 * and make hub_wq collect PORT_STAT_C_SUSPEND to
			 * stop that signaling.  Use 5 ms extra for safety,
			 * like usb_port_resume() does.
			 */
			ehci->reset_done[i] = jiffies + msecs_to_jiffies(25);
			set_bit(i, &ehci->resuming_ports);
			ehci_dbg (ehci, "port %d remote wakeup\n", i + 1);
			usb_hcd_start_port_resume(&hcd->self, i);
			mod_timer(&hcd->rh_timer, ehci->reset_done[i]);
		}
	}

	/* PCI errors [4.15.2.4] */
	if (unlikely ((status & STS_FATAL) != 0)) {
		ehci_err(ehci, "fatal error\n");
		dbg_cmd(ehci, "fatal", cmd);
		dbg_status(ehci, "fatal", status);
dead:
		usb_hc_died(hcd);

		/* Don't let the controller do anything more */
		ehci->shutdown = true;
		ehci->rh_state = EHCI_RH_STOPPING;
		ehci->command &= ~(CMD_RUN | CMD_ASE | CMD_PSE);
		ehci_writel(ehci, ehci->command, &ehci->regs->command);
		ehci_writel(ehci, 0, &ehci->regs->intr_enable);
		ehci_handle_controller_death(ehci);

		/* Handle completions when the controller stops */
		bh = 0;
	}

	if (bh)
		ehci_work (ehci);
	spin_unlock_irqrestore(&ehci->lock, flags);
	if (pcd_status)
		usb_hcd_poll_rh_status(hcd);
	return IRQ_HANDLED;
}

/*-------------------------------------------------------------------------*/

/*
 * non-error returns are a promise to giveback() the urb later
 * we drop ownership so next owner (or urb unlink) can get it
 *
 * urb + dev is in hcd.self.controller.urb_list
 * we're queueing TDs onto software and hardware lists
 *
 * hcd-specific init for hcpriv hasn't been done yet
 *
 * NOTE:  control, bulk, and interrupt share the same code to append TDs
 * to a (possibly active) QH, and the same QH scanning code.
 */
static int ehci_urb_enqueue (
	struct usb_hcd	*hcd,
	struct urb	*urb,
	gfp_t		mem_flags
) {
	struct ehci_hcd		*ehci = hcd_to_ehci (hcd);
	struct list_head	qtd_list;

	INIT_LIST_HEAD (&qtd_list);

	switch (usb_pipetype (urb->pipe)) {
	case PIPE_CONTROL:
		/* qh_completions() code doesn't handle all the fault cases
		 * in multi-TD control transfers.  Even 1KB is rare anyway.
		 */
		if (urb->transfer_buffer_length > (16 * 1024))
			return -EMSGSIZE;
		/* FALLTHROUGH */
	/* case PIPE_BULK: */
	default:
		if (!qh_urb_transaction (ehci, urb, &qtd_list, mem_flags))
			return -ENOMEM;
		return submit_async(ehci, urb, &qtd_list, mem_flags);

	case PIPE_INTERRUPT:
		if (!qh_urb_transaction (ehci, urb, &qtd_list, mem_flags))
			return -ENOMEM;
		return intr_submit(ehci, urb, &qtd_list, mem_flags);

	case PIPE_ISOCHRONOUS:
		if (urb->dev->speed == USB_SPEED_HIGH)
			return itd_submit (ehci, urb, mem_flags);
		else
			return sitd_submit (ehci, urb, mem_flags);
	}
}

/* remove from hardware lists
 * completions normally happen asynchronously
 */

static int ehci_urb_dequeue(struct usb_hcd *hcd, struct urb *urb, int status)
{
	struct ehci_hcd		*ehci = hcd_to_ehci (hcd);
	struct ehci_qh		*qh;
	unsigned long		flags;
	int			rc;

	spin_lock_irqsave (&ehci->lock, flags);
	rc = usb_hcd_check_unlink_urb(hcd, urb, status);
	if (rc)
		goto done;

	if (usb_pipetype(urb->pipe) == PIPE_ISOCHRONOUS) {
		/*
		 * We don't expedite dequeue for isochronous URBs.
		 * Just wait until they complete normally or their
		 * time slot expires.
		 */
	} else {
		qh = (struct ehci_qh *) urb->hcpriv;
		qh->exception = 1;
		switch (qh->qh_state) {
		case QH_STATE_LINKED:
			if (usb_pipetype(urb->pipe) == PIPE_INTERRUPT)
				start_unlink_intr(ehci, qh);
			else
				start_unlink_async(ehci, qh);
			break;
		case QH_STATE_COMPLETING:
			qh->dequeue_during_giveback = 1;
			break;
		case QH_STATE_UNLINK:
		case QH_STATE_UNLINK_WAIT:
			/* already started */
			break;
		case QH_STATE_IDLE:
			/* QH might be waiting for a Clear-TT-Buffer */
			qh_completions(ehci, qh);
			break;
		}
	}
done:
	spin_unlock_irqrestore (&ehci->lock, flags);
	return rc;
}

/*-------------------------------------------------------------------------*/

// bulk qh holds the data toggle

static void
ehci_endpoint_disable (struct usb_hcd *hcd, struct usb_host_endpoint *ep)
{
	struct ehci_hcd		*ehci = hcd_to_ehci (hcd);
	unsigned long		flags;
	struct ehci_qh		*qh;

	/* ASSERT:  any requests/urbs are being unlinked */
	/* ASSERT:  nobody can be submitting urbs for this any more */

rescan:
	spin_lock_irqsave (&ehci->lock, flags);
	qh = ep->hcpriv;
	if (!qh)
		goto done;

	/* endpoints can be iso streams.  for now, we don't
	 * accelerate iso completions ... so spin a while.
	 */
	if (qh->hw == NULL) {
		struct ehci_iso_stream	*stream = ep->hcpriv;

		if (!list_empty(&stream->td_list))
			goto idle_timeout;

		/* BUG_ON(!list_empty(&stream->free_list)); */
		reserve_release_iso_bandwidth(ehci, stream, -1);
		kfree(stream);
		goto done;
	}

	qh->exception = 1;
	switch (qh->qh_state) {
	case QH_STATE_LINKED:
		WARN_ON(!list_empty(&qh->qtd_list));
		if (usb_endpoint_type(&ep->desc) != USB_ENDPOINT_XFER_INT)
			start_unlink_async(ehci, qh);
		else
			start_unlink_intr(ehci, qh);
		/* FALL THROUGH */
	case QH_STATE_COMPLETING:	/* already in unlinking */
	case QH_STATE_UNLINK:		/* wait for hw to finish? */
	case QH_STATE_UNLINK_WAIT:
idle_timeout:
		spin_unlock_irqrestore (&ehci->lock, flags);
		schedule_timeout_uninterruptible(1);
		goto rescan;
	case QH_STATE_IDLE:		/* fully unlinked */
		if (qh->clearing_tt)
			goto idle_timeout;
		if (list_empty (&qh->qtd_list)) {
			if (qh->ps.bw_uperiod)
				reserve_release_intr_bandwidth(ehci, qh, -1);
			qh_destroy(ehci, qh);
			break;
		}
		/* else FALL THROUGH */
	default:
		/* caller was supposed to have unlinked any requests;
		 * that's not our job.  just leak this memory.
		 */
		ehci_err (ehci, "qh %p (#%02x) state %d%s\n",
			qh, ep->desc.bEndpointAddress, qh->qh_state,
			list_empty (&qh->qtd_list) ? "" : "(has tds)");
		break;
	}
 done:
	ep->hcpriv = NULL;
	spin_unlock_irqrestore (&ehci->lock, flags);
}

static void
ehci_endpoint_reset(struct usb_hcd *hcd, struct usb_host_endpoint *ep)
{
	struct ehci_hcd		*ehci = hcd_to_ehci(hcd);
	struct ehci_qh		*qh;
	int			eptype = usb_endpoint_type(&ep->desc);
	int			epnum = usb_endpoint_num(&ep->desc);
	int			is_out = usb_endpoint_dir_out(&ep->desc);
	unsigned long		flags;

	if (eptype != USB_ENDPOINT_XFER_BULK && eptype != USB_ENDPOINT_XFER_INT)
		return;

	spin_lock_irqsave(&ehci->lock, flags);
	qh = ep->hcpriv;

	/* For Bulk and Interrupt endpoints we maintain the toggle state
	 * in the hardware; the toggle bits in udev aren't used at all.
	 * When an endpoint is reset by usb_clear_halt() we must reset
	 * the toggle bit in the QH.
	 */
	if (qh) {
		if (!list_empty(&qh->qtd_list)) {
			WARN_ONCE(1, "clear_halt for a busy endpoint\n");
		} else {
			/* The toggle value in the QH can't be updated
			 * while the QH is active.  Unlink it now;
			 * re-linking will call qh_refresh().
			 */
			usb_settoggle(qh->ps.udev, epnum, is_out, 0);
			qh->exception = 1;
			if (eptype == USB_ENDPOINT_XFER_BULK)
				start_unlink_async(ehci, qh);
			else
				start_unlink_intr(ehci, qh);
		}
	}
	spin_unlock_irqrestore(&ehci->lock, flags);
}

static int ehci_get_frame (struct usb_hcd *hcd)
{
	struct ehci_hcd		*ehci = hcd_to_ehci (hcd);
	return (ehci_read_frame_index(ehci) >> 3) % ehci->periodic_size;
}

/*-------------------------------------------------------------------------*/

/* Device addition and removal */

static void ehci_remove_device(struct usb_hcd *hcd, struct usb_device *udev)
{
	struct ehci_hcd		*ehci = hcd_to_ehci(hcd);

	spin_lock_irq(&ehci->lock);
	drop_tt(udev);
	spin_unlock_irq(&ehci->lock);
}

/*-------------------------------------------------------------------------*/

#ifdef	CONFIG_PM

/* suspend/resume, section 4.3 */

/* These routines handle the generic parts of controller suspend/resume */

int ehci_suspend(struct usb_hcd *hcd, bool do_wakeup)
{
	struct ehci_hcd		*ehci = hcd_to_ehci(hcd);

	if (time_before(jiffies, ehci->next_statechange))
		msleep(10);

	/*
	 * Root hub was already suspended.  Disable IRQ emission and
	 * mark HW unaccessible.  The PM and USB cores make sure that
	 * the root hub is either suspended or stopped.
	 */
	ehci_prepare_ports_for_controller_suspend(ehci, do_wakeup);

	spin_lock_irq(&ehci->lock);
	ehci_writel(ehci, 0, &ehci->regs->intr_enable);
	(void) ehci_readl(ehci, &ehci->regs->intr_enable);

	clear_bit(HCD_FLAG_HW_ACCESSIBLE, &hcd->flags);
	spin_unlock_irq(&ehci->lock);

	synchronize_irq(hcd->irq);

	/* Check for race with a wakeup request */
	if (do_wakeup && HCD_WAKEUP_PENDING(hcd)) {
		ehci_resume(hcd, false);
		return -EBUSY;
	}

	return 0;
}
EXPORT_SYMBOL_GPL(ehci_suspend);

/* Returns 0 if power was preserved, 1 if power was lost */
int ehci_resume(struct usb_hcd *hcd, bool hibernated)
{
	struct ehci_hcd		*ehci = hcd_to_ehci(hcd);

	if (time_before(jiffies, ehci->next_statechange))
		msleep(100);

	/* Mark hardware accessible again as we are back to full power by now */
	set_bit(HCD_FLAG_HW_ACCESSIBLE, &hcd->flags);

	if (ehci->shutdown)
		return 0;		/* Controller is dead */

	/*
	 * If CF is still set and we aren't resuming from hibernation
	 * then we maintained suspend power.
	 * Just undo the effect of ehci_suspend().
	 */
	if (ehci_readl(ehci, &ehci->regs->configured_flag) == FLAG_CF &&
			!hibernated) {
		int	mask = INTR_MASK;

		ehci_prepare_ports_for_controller_resume(ehci);

		spin_lock_irq(&ehci->lock);
		if (ehci->shutdown)
			goto skip;

		if (!hcd->self.root_hub->do_remote_wakeup)
			mask &= ~STS_PCD;
		ehci_writel(ehci, mask, &ehci->regs->intr_enable);
		ehci_readl(ehci, &ehci->regs->intr_enable);
 skip:
		spin_unlock_irq(&ehci->lock);
		return 0;
	}

	/*
	 * Else reset, to cope with power loss or resume from hibernation
	 * having let the firmware kick in during reboot.
	 */
	usb_root_hub_lost_power(hcd->self.root_hub);
	(void) ehci_halt(ehci);
	(void) ehci_reset(ehci);

	spin_lock_irq(&ehci->lock);
	if (ehci->shutdown)
		goto skip;

	ehci_writel(ehci, ehci->command, &ehci->regs->command);
	ehci_writel(ehci, FLAG_CF, &ehci->regs->configured_flag);
	ehci_readl(ehci, &ehci->regs->command);	/* unblock posted writes */

	ehci->rh_state = EHCI_RH_SUSPENDED;
	spin_unlock_irq(&ehci->lock);

	return 1;
}
EXPORT_SYMBOL_GPL(ehci_resume);

#endif

/*-------------------------------------------------------------------------*/

/*
 * Generic structure: This gets copied for platform drivers so that
 * individual entries can be overridden as needed.
 */

static const struct hc_driver ehci_hc_driver = {
	.description =		hcd_name,
	.product_desc =		"EHCI Host Controller",
	.hcd_priv_size =	sizeof(struct ehci_hcd),

	/*
	 * generic hardware linkage
	 */
	.irq =			ehci_irq,
	.flags =		HCD_MEMORY | HCD_USB2 | HCD_BH,

	/*
	 * basic lifecycle operations
	 */
	.reset =		ehci_setup,
	.start =		ehci_run,
	.stop =			ehci_stop,
	.shutdown =		ehci_shutdown,

	/*
	 * managing i/o requests and associated device resources
	 */
	.urb_enqueue =		ehci_urb_enqueue,
	.urb_dequeue =		ehci_urb_dequeue,
	.endpoint_disable =	ehci_endpoint_disable,
	.endpoint_reset =	ehci_endpoint_reset,
	.clear_tt_buffer_complete =	ehci_clear_tt_buffer_complete,

	/*
	 * scheduling support
	 */
	.get_frame_number =	ehci_get_frame,

	/*
	 * root hub support
	 */
	.hub_status_data =	ehci_hub_status_data,
	.hub_control =		ehci_hub_control,
	.bus_suspend =		ehci_bus_suspend,
	.bus_resume =		ehci_bus_resume,
	.relinquish_port =	ehci_relinquish_port,
	.port_handed_over =	ehci_port_handed_over,

	/*
	 * device support
	 */
	.free_dev =		ehci_remove_device,
};

void ehci_init_driver(struct hc_driver *drv,
		const struct ehci_driver_overrides *over)
{
	/* Copy the generic table to drv and then apply the overrides */
	*drv = ehci_hc_driver;

	if (over) {
		drv->hcd_priv_size += over->extra_priv_size;
		if (over->reset)
			drv->reset = over->reset;
		if (over->port_power)
			drv->port_power = over->port_power;
	}
}
EXPORT_SYMBOL_GPL(ehci_init_driver);

/*-------------------------------------------------------------------------*/

MODULE_DESCRIPTION(DRIVER_DESC);
MODULE_AUTHOR (DRIVER_AUTHOR);
MODULE_LICENSE ("GPL");

#ifdef CONFIG_USB_EHCI_FSL
#include "ehci-fsl.c"
#define	PLATFORM_DRIVER		ehci_fsl_driver
#endif

#ifdef CONFIG_USB_EHCI_SH
#include "ehci-sh.c"
#define PLATFORM_DRIVER		ehci_hcd_sh_driver
#endif

#ifdef CONFIG_PPC_PS3
#include "ehci-ps3.c"
#define	PS3_SYSTEM_BUS_DRIVER	ps3_ehci_driver
#endif

#ifdef CONFIG_USB_EHCI_HCD_PPC_OF
#include "ehci-ppc-of.c"
#define OF_PLATFORM_DRIVER	ehci_hcd_ppc_of_driver
#endif

#ifdef CONFIG_XPS_USB_HCD_XILINX
#include "ehci-xilinx-of.c"
#define XILINX_OF_PLATFORM_DRIVER	ehci_hcd_xilinx_of_driver
#endif

<<<<<<< HEAD
#ifdef CONFIG_USB_EHCI_ZYNQ
#include "ehci-zynq.c"
#define PLATFORM_DRIVER		ehci_zynq_driver
#endif

#ifdef CONFIG_USB_OCTEON_EHCI
#include "ehci-octeon.c"
#define PLATFORM_DRIVER		ehci_octeon_driver
#endif

=======
>>>>>>> bfa76d49
#ifdef CONFIG_TILE_USB
#include "ehci-tilegx.c"
#define	PLATFORM_DRIVER		ehci_hcd_tilegx_driver
#endif

#ifdef CONFIG_USB_EHCI_HCD_PMC_MSP
#include "ehci-pmcmsp.c"
#define	PLATFORM_DRIVER		ehci_hcd_msp_driver
#endif

#ifdef CONFIG_SPARC_LEON
#include "ehci-grlib.c"
#define PLATFORM_DRIVER		ehci_grlib_driver
#endif

#ifdef CONFIG_USB_EHCI_MV
#include "ehci-mv.c"
#define        PLATFORM_DRIVER         ehci_mv_driver
#endif

#ifdef CONFIG_MIPS_SEAD3
#include "ehci-sead3.c"
#define	PLATFORM_DRIVER		ehci_hcd_sead3_driver
#endif

static int __init ehci_hcd_init(void)
{
	int retval = 0;

	if (usb_disabled())
		return -ENODEV;

	printk(KERN_INFO "%s: " DRIVER_DESC "\n", hcd_name);
	set_bit(USB_EHCI_LOADED, &usb_hcds_loaded);
	if (test_bit(USB_UHCI_LOADED, &usb_hcds_loaded) ||
			test_bit(USB_OHCI_LOADED, &usb_hcds_loaded))
		printk(KERN_WARNING "Warning! ehci_hcd should always be loaded"
				" before uhci_hcd and ohci_hcd, not after\n");

	pr_debug("%s: block sizes: qh %Zd qtd %Zd itd %Zd sitd %Zd\n",
		 hcd_name,
		 sizeof(struct ehci_qh), sizeof(struct ehci_qtd),
		 sizeof(struct ehci_itd), sizeof(struct ehci_sitd));

#ifdef CONFIG_DYNAMIC_DEBUG
	ehci_debug_root = debugfs_create_dir("ehci", usb_debug_root);
	if (!ehci_debug_root) {
		retval = -ENOENT;
		goto err_debug;
	}
#endif

#ifdef PLATFORM_DRIVER
	retval = platform_driver_register(&PLATFORM_DRIVER);
	if (retval < 0)
		goto clean0;
#endif

#ifdef PS3_SYSTEM_BUS_DRIVER
	retval = ps3_ehci_driver_register(&PS3_SYSTEM_BUS_DRIVER);
	if (retval < 0)
		goto clean2;
#endif

#ifdef OF_PLATFORM_DRIVER
	retval = platform_driver_register(&OF_PLATFORM_DRIVER);
	if (retval < 0)
		goto clean3;
#endif

#ifdef XILINX_OF_PLATFORM_DRIVER
	retval = platform_driver_register(&XILINX_OF_PLATFORM_DRIVER);
	if (retval < 0)
		goto clean4;
#endif
	return retval;

#ifdef XILINX_OF_PLATFORM_DRIVER
	/* platform_driver_unregister(&XILINX_OF_PLATFORM_DRIVER); */
clean4:
#endif
#ifdef OF_PLATFORM_DRIVER
	platform_driver_unregister(&OF_PLATFORM_DRIVER);
clean3:
#endif
#ifdef PS3_SYSTEM_BUS_DRIVER
	ps3_ehci_driver_unregister(&PS3_SYSTEM_BUS_DRIVER);
clean2:
#endif
#ifdef PLATFORM_DRIVER
	platform_driver_unregister(&PLATFORM_DRIVER);
clean0:
#endif
#ifdef CONFIG_DYNAMIC_DEBUG
	debugfs_remove(ehci_debug_root);
	ehci_debug_root = NULL;
err_debug:
#endif
	clear_bit(USB_EHCI_LOADED, &usb_hcds_loaded);
	return retval;
}
module_init(ehci_hcd_init);

static void __exit ehci_hcd_cleanup(void)
{
#ifdef XILINX_OF_PLATFORM_DRIVER
	platform_driver_unregister(&XILINX_OF_PLATFORM_DRIVER);
#endif
#ifdef OF_PLATFORM_DRIVER
	platform_driver_unregister(&OF_PLATFORM_DRIVER);
#endif
#ifdef PLATFORM_DRIVER
	platform_driver_unregister(&PLATFORM_DRIVER);
#endif
#ifdef PS3_SYSTEM_BUS_DRIVER
	ps3_ehci_driver_unregister(&PS3_SYSTEM_BUS_DRIVER);
#endif
#ifdef CONFIG_DYNAMIC_DEBUG
	debugfs_remove(ehci_debug_root);
#endif
	clear_bit(USB_EHCI_LOADED, &usb_hcds_loaded);
}
module_exit(ehci_hcd_cleanup);<|MERGE_RESOLUTION|>--- conflicted
+++ resolved
@@ -345,21 +345,11 @@
  */
 static void ehci_silence_controller(struct ehci_hcd *ehci)
 {
-#ifdef CONFIG_USB_ZYNQ_PHY
-	struct usb_hcd *hcd = ehci_to_hcd(ehci);
-#endif
-
 	ehci_halt(ehci);
 
 	spin_lock_irq(&ehci->lock);
 	ehci->rh_state = EHCI_RH_HALTED;
-#ifdef CONFIG_USB_ZYNQ_PHY
-	/* turn off for non-otg port */
-	if(!hcd->phy)
-		ehci_turn_off_all_ports(ehci);
-#else
 	ehci_turn_off_all_ports(ehci);
-#endif
 
 	/* make BIOS/etc use companion controller during reboot */
 	ehci_writel(ehci, 0, &ehci->regs->configured_flag);
@@ -442,12 +432,7 @@
 
 	ehci_quiesce(ehci);
 	ehci_silence_controller(ehci);
-#ifdef CONFIG_USB_ZYNQ_PHY
-	if(!hcd->phy)
-		ehci_reset (ehci);
-#else
 	ehci_reset (ehci);
-#endif
 
 	hrtimer_cancel(&ehci->hrtimer);
 	remove_sysfs_files(ehci);
@@ -588,9 +573,6 @@
 	struct ehci_hcd		*ehci = hcd_to_ehci (hcd);
 	u32			temp;
 	u32			hcc_params;
-#if defined(CONFIG_ARCH_ZYNQ)
-	void __iomem *non_ehci = hcd->regs;
-#endif
 
 	hcd->uses_new_polling = 1;
 
@@ -660,11 +642,7 @@
 
 	ehci_writel(ehci, INTR_MASK,
 		    &ehci->regs->intr_enable); /* Turn On Interrupts */
-#if defined(CONFIG_ARCH_ZYNQ)
-	/* Modifying FIFO Burst Threshold value from 2 to 8 */
-	temp = readl(non_ehci + 0x164);
-	ehci_writel(ehci, 0x00080000, non_ehci + 0x164);
-#endif
+
 	/* GRR this is run-once init(), being done every time the HC starts.
 	 * So long as they're part of class devices, we can't do it init()
 	 * since the class device isn't created that early.
@@ -712,7 +690,6 @@
 	struct ehci_hcd		*ehci = hcd_to_ehci (hcd);
 	u32			status, masked_status, pcd_status = 0, cmd;
 	int			bh;
-	u32			intr_en;
 	unsigned long		flags;
 
 	/*
@@ -724,30 +701,7 @@
 	spin_lock_irqsave(&ehci->lock, flags);
 
 	status = ehci_readl(ehci, &ehci->regs->status);
-	intr_en = ehci_readl(ehci, &ehci->regs->intr_enable);
-
-#ifdef CONFIG_USB_ZYNQ_PHY
-	if(hcd->phy) {
-		/* A device */
-		if (hcd->usb_phy->otg->default_a &&
-			(hcd->usb_phy->state == OTG_STATE_A_PERIPHERAL)) {
-			spin_unlock(&ehci->lock);
-			return IRQ_NONE;
-		}
-		/* B device */
-		if (!hcd->usb_phy->otg->default_a &&
-			((hcd->usb_phy->state != OTG_STATE_B_WAIT_ACON) &&
-			(hcd->usb_phy->state != OTG_STATE_B_HOST))) {
-			spin_unlock(&ehci->lock);
-			return IRQ_NONE;
-		}
-		/* If HABA is set and B-disconnect occurs, don't process that interrupt */
-		if (ehci_is_TDI(ehci) && tdi_in_host_mode(ehci) == 0) {
-			spin_unlock(&ehci->lock);
-			return IRQ_NONE;
-		}
-	}
-#endif
+
 	/* e.g. cardbus physical eject */
 	if (status == ~(u32) 0) {
 		ehci_dbg (ehci, "device removed\n");
@@ -1321,19 +1275,6 @@
 #define XILINX_OF_PLATFORM_DRIVER	ehci_hcd_xilinx_of_driver
 #endif
 
-<<<<<<< HEAD
-#ifdef CONFIG_USB_EHCI_ZYNQ
-#include "ehci-zynq.c"
-#define PLATFORM_DRIVER		ehci_zynq_driver
-#endif
-
-#ifdef CONFIG_USB_OCTEON_EHCI
-#include "ehci-octeon.c"
-#define PLATFORM_DRIVER		ehci_octeon_driver
-#endif
-
-=======
->>>>>>> bfa76d49
 #ifdef CONFIG_TILE_USB
 #include "ehci-tilegx.c"
 #define	PLATFORM_DRIVER		ehci_hcd_tilegx_driver
