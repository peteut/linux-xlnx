--- conflicted
+++ resolved
@@ -10,73 +10,6 @@
 obj-$(CONFIG_SPI_SPIDEV)		+= spidev.o
 
 # SPI master controller drivers (bus)
-<<<<<<< HEAD
-obj-$(CONFIG_SPI_ALTERA)		+= spi_altera.o
-obj-$(CONFIG_SPI_ATMEL)			+= atmel_spi.o
-obj-$(CONFIG_SPI_ATH79)			+= ath79_spi.o
-obj-$(CONFIG_SPI_BFIN)			+= spi_bfin5xx.o
-obj-$(CONFIG_SPI_BFIN_SPORT)		+= spi_bfin_sport.o
-obj-$(CONFIG_SPI_BITBANG)		+= spi_bitbang.o
-obj-$(CONFIG_SPI_AU1550)		+= au1550_spi.o
-obj-$(CONFIG_SPI_BUTTERFLY)		+= spi_butterfly.o
-obj-$(CONFIG_SPI_COLDFIRE_QSPI)		+= coldfire_qspi.o
-obj-$(CONFIG_SPI_DAVINCI)		+= davinci_spi.o
-obj-$(CONFIG_SPI_DESIGNWARE)		+= dw_spi.o
-obj-$(CONFIG_SPI_DW_PCI)		+= dw_spi_midpci.o
-dw_spi_midpci-objs			:= dw_spi_pci.o dw_spi_mid.o
-obj-$(CONFIG_SPI_DW_MMIO)		+= dw_spi_mmio.o
-obj-$(CONFIG_SPI_EP93XX)		+= ep93xx_spi.o
-obj-$(CONFIG_SPI_GPIO)			+= spi_gpio.o
-obj-$(CONFIG_SPI_IMX)			+= spi_imx.o
-obj-$(CONFIG_SPI_LM70_LLP)		+= spi_lm70llp.o
-obj-$(CONFIG_SPI_PXA2XX)		+= pxa2xx_spi.o
-obj-$(CONFIG_SPI_PXA2XX_PCI)		+= pxa2xx_spi_pci.o
-obj-$(CONFIG_SPI_OC_TINY)		+= spi_oc_tiny.o
-obj-$(CONFIG_SPI_OMAP_UWIRE)		+= omap_uwire.o
-obj-$(CONFIG_SPI_OMAP24XX)		+= omap2_mcspi.o
-obj-$(CONFIG_SPI_OMAP_100K)		+= omap_spi_100k.o
-obj-$(CONFIG_SPI_ORION)			+= orion_spi.o
-obj-$(CONFIG_SPI_PL022)			+= amba-pl022.o
-obj-$(CONFIG_SPI_MPC512x_PSC)		+= mpc512x_psc_spi.o
-obj-$(CONFIG_SPI_MPC52xx_PSC)		+= mpc52xx_psc_spi.o
-obj-$(CONFIG_SPI_MPC52xx)		+= mpc52xx_spi.o
-obj-$(CONFIG_SPI_FSL_LIB)		+= spi_fsl_lib.o
-obj-$(CONFIG_SPI_FSL_ESPI)		+= spi_fsl_espi.o
-obj-$(CONFIG_SPI_FSL_SPI)		+= spi_fsl_spi.o
-obj-$(CONFIG_SPI_PPC4xx)		+= spi_ppc4xx.o
-obj-$(CONFIG_SPI_S3C24XX_GPIO)		+= spi_s3c24xx_gpio.o
-obj-$(CONFIG_SPI_S3C24XX)		+= spi_s3c24xx_hw.o
-obj-$(CONFIG_SPI_S3C64XX)		+= spi_s3c64xx.o
-obj-$(CONFIG_SPI_TEGRA)			+= spi_tegra.o
-obj-$(CONFIG_SPI_TI_SSP)		+= ti-ssp-spi.o
-obj-$(CONFIG_SPI_TOPCLIFF_PCH)		+= spi_topcliff_pch.o
-obj-$(CONFIG_SPI_TXX9)			+= spi_txx9.o
-obj-$(CONFIG_SPI_XILINX)		+= xilinx_spi.o
-obj-$(CONFIG_SPI_SH)			+= spi_sh.o
-obj-$(CONFIG_SPI_SH_SCI)		+= spi_sh_sci.o
-obj-$(CONFIG_SPI_SH_MSIOF)		+= spi_sh_msiof.o
-obj-$(CONFIG_SPI_STMP3XXX)		+= spi_stmp.o
-obj-$(CONFIG_SPI_XILINX_PS_SPI)		+= xilinx_spips.o
-obj-$(CONFIG_SPI_XILINX_PS_QSPI)	+= xilinx_qspips.o
-obj-$(CONFIG_SPI_NUC900)		+= spi_nuc900.o
-
-# special build for s3c24xx spi driver with fiq support
-spi_s3c24xx_hw-y			:= spi_s3c24xx.o
-spi_s3c24xx_hw-$(CONFIG_SPI_S3C24XX_FIQ) += spi_s3c24xx_fiq.o
-
-# 	... add above this line ...
-
-# SPI protocol drivers (device/link on bus)
-obj-$(CONFIG_SPI_SPIDEV)	+= spidev.o
-obj-$(CONFIG_SPI_TLE62X0)	+= tle62x0.o
-# 	... add above this line ...
-
-# SPI slave controller drivers (upstream link)
-# 	... add above this line ...
-
-# SPI slave drivers (protocol for that link)
-# 	... add above this line ...
-=======
 obj-$(CONFIG_SPI_ALTERA)		+= spi-altera.o
 obj-$(CONFIG_SPI_ATMEL)			+= spi-atmel.o
 obj-$(CONFIG_SPI_ATH79)			+= spi-ath79.o
@@ -125,4 +58,5 @@
 obj-$(CONFIG_SPI_TOPCLIFF_PCH)		+= spi-topcliff-pch.o
 obj-$(CONFIG_SPI_TXX9)			+= spi-txx9.o
 obj-$(CONFIG_SPI_XILINX)		+= spi-xilinx.o
->>>>>>> 192cfd58
+obj-$(CONFIG_SPI_XILINX_PS_SPI)		+= spi-xilinx-ps.o
+obj-$(CONFIG_SPI_XILINX_PS_QSPI)	+= spi-xilinx-qps.o
