--- conflicted
+++ resolved
@@ -279,13 +279,13 @@
 	select GENERIC_IRQ_EFFECTIVE_AFF_MASK
 
 config XILINX_INTC
-<<<<<<< HEAD
-	bool "Xilinx Interrupt Controller (IP core)"
-	select IRQ_DOMAIN
-	help
-	  Support for the Xilinx Interrupt Controller which can be used
-	  with MicroBlaze and Zynq. It is a secondary chained controller when
-	  used with Zynq.
+	bool "Xilinx Interrupt Controller IP"
+	depends on MICROBLAZE || ARCH_ZYNQ || ARCH_ZYNQMP
+	select IRQ_DOMAIN
+	help
+	  Support for the Xilinx Interrupt Controller IP core.
+	  This is used as a primary controller with MicroBlaze and can also
+	  be used as a secondary chained controller on other platforms.
 
 config IRQCHIP_XILINX_INTC_MODULE_SUPPORT_EXPERIMENTAL
 	bool "IRQCHIP Xilinx Intc driver module support (experimental)"
@@ -293,15 +293,6 @@
 	help
 	  Enable support to load irqchip driver as a module as part of DT overlay.
 	  This is currently supported for XIlinx INTC irqchip driver.
-=======
-	bool "Xilinx Interrupt Controller IP"
-	depends on MICROBLAZE || ARCH_ZYNQ || ARCH_ZYNQMP
-	select IRQ_DOMAIN
-	help
-	  Support for the Xilinx Interrupt Controller IP core.
-	  This is used as a primary controller with MicroBlaze and can also
-	  be used as a secondary chained controller on other platforms.
->>>>>>> 8bb7eca9
 
 config IRQ_CROSSBAR
 	bool
