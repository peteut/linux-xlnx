/* SPDX-License-Identifier: GPL-2.0 */
#ifndef _ASM_POWERPC_HUGETLB_H
#define _ASM_POWERPC_HUGETLB_H

#ifdef CONFIG_HUGETLB_PAGE
#include <asm/page.h>

#ifdef CONFIG_PPC_BOOK3S_64
#include <asm/book3s/64/hugetlb.h>
#elif defined(CONFIG_PPC_FSL_BOOK3E)
#include <asm/nohash/hugetlb-book3e.h>
#elif defined(CONFIG_PPC_8xx)
#include <asm/nohash/32/hugetlb-8xx.h>
#endif /* CONFIG_PPC_BOOK3S_64 */

extern bool hugetlb_disabled;

<<<<<<< HEAD
static inline pte_t *hugepte_offset(hugepd_t hpd, unsigned long addr,
				    unsigned pdshift)
{
	/*
	 * On FSL BookE, we have multiple higher-level table entries that
	 * point to the same hugepte.  Just use the first one since they're all
	 * identical.  So for that case, idx=0.
	 */
	unsigned long idx = 0;

	pte_t *dir = hugepd_page(hpd);
#ifdef CONFIG_PPC_8xx
	idx = (addr & ((1UL << pdshift) - 1)) >> PAGE_SHIFT;
#elif !defined(CONFIG_PPC_FSL_BOOK3E)
	idx = (addr & ((1UL << pdshift) - 1)) >> hugepd_shift(hpd);
#endif

	return dir + idx;
}
=======
void hugetlbpage_init_default(void);
>>>>>>> 0ecfebd2

void flush_dcache_icache_hugepage(struct page *page);

int slice_is_hugepage_only_range(struct mm_struct *mm, unsigned long addr,
			   unsigned long len);

static inline int is_hugepage_only_range(struct mm_struct *mm,
					 unsigned long addr,
					 unsigned long len)
{
	if (IS_ENABLED(CONFIG_PPC_MM_SLICES) && !radix_enabled())
		return slice_is_hugepage_only_range(mm, addr, len);
	return 0;
}

void book3e_hugetlb_preload(struct vm_area_struct *vma, unsigned long ea,
			    pte_t pte);

#define __HAVE_ARCH_HUGETLB_FREE_PGD_RANGE
void hugetlb_free_pgd_range(struct mmu_gather *tlb, unsigned long addr,
			    unsigned long end, unsigned long floor,
			    unsigned long ceiling);

#define __HAVE_ARCH_HUGE_PTEP_GET_AND_CLEAR
static inline pte_t huge_ptep_get_and_clear(struct mm_struct *mm,
					    unsigned long addr, pte_t *ptep)
{
#ifdef CONFIG_PPC64
	return __pte(pte_update(mm, addr, ptep, ~0UL, 0, 1));
#else
	return __pte(pte_update(ptep, ~0UL, 0));
#endif
}

#define __HAVE_ARCH_HUGE_PTEP_CLEAR_FLUSH
static inline void huge_ptep_clear_flush(struct vm_area_struct *vma,
					 unsigned long addr, pte_t *ptep)
{
	huge_ptep_get_and_clear(vma->vm_mm, addr, ptep);
	flush_hugetlb_page(vma, addr);
}

#define __HAVE_ARCH_HUGE_PTEP_SET_ACCESS_FLAGS
int huge_ptep_set_access_flags(struct vm_area_struct *vma,
			       unsigned long addr, pte_t *ptep,
			       pte_t pte, int dirty);

static inline void arch_clear_hugepage_flags(struct page *page)
{
}

#include <asm-generic/hugetlb.h>

#else /* ! CONFIG_HUGETLB_PAGE */
static inline void flush_hugetlb_page(struct vm_area_struct *vma,
				      unsigned long vmaddr)
{
}

#define hugepd_shift(x) 0
static inline pte_t *hugepte_offset(hugepd_t hpd, unsigned long addr,
				    unsigned pdshift)
{
	return NULL;
}
#endif /* CONFIG_HUGETLB_PAGE */

#endif /* _ASM_POWERPC_HUGETLB_H */<|MERGE_RESOLUTION|>--- conflicted
+++ resolved
@@ -15,29 +15,7 @@
 
 extern bool hugetlb_disabled;
 
-<<<<<<< HEAD
-static inline pte_t *hugepte_offset(hugepd_t hpd, unsigned long addr,
-				    unsigned pdshift)
-{
-	/*
-	 * On FSL BookE, we have multiple higher-level table entries that
-	 * point to the same hugepte.  Just use the first one since they're all
-	 * identical.  So for that case, idx=0.
-	 */
-	unsigned long idx = 0;
-
-	pte_t *dir = hugepd_page(hpd);
-#ifdef CONFIG_PPC_8xx
-	idx = (addr & ((1UL << pdshift) - 1)) >> PAGE_SHIFT;
-#elif !defined(CONFIG_PPC_FSL_BOOK3E)
-	idx = (addr & ((1UL << pdshift) - 1)) >> hugepd_shift(hpd);
-#endif
-
-	return dir + idx;
-}
-=======
 void hugetlbpage_init_default(void);
->>>>>>> 0ecfebd2
 
 void flush_dcache_icache_hugepage(struct page *page);
 
