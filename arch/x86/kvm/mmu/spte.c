// SPDX-License-Identifier: GPL-2.0-only
/*
 * Kernel-based Virtual Machine driver for Linux
 *
 * Macros and functions to access KVM PTEs (also known as SPTEs)
 *
 * Copyright (C) 2006 Qumranet, Inc.
 * Copyright 2020 Red Hat, Inc. and/or its affiliates.
 */


#include <linux/kvm_host.h>
#include "mmu.h"
#include "mmu_internal.h"
#include "x86.h"
#include "spte.h"

#include <asm/e820/api.h>
#include <asm/vmx.h>

static bool __read_mostly enable_mmio_caching = true;
module_param_named(mmio_caching, enable_mmio_caching, bool, 0444);

u64 __read_mostly shadow_host_writable_mask;
u64 __read_mostly shadow_mmu_writable_mask;
u64 __read_mostly shadow_nx_mask;
u64 __read_mostly shadow_x_mask; /* mutual exclusive with nx_mask */
u64 __read_mostly shadow_user_mask;
u64 __read_mostly shadow_accessed_mask;
u64 __read_mostly shadow_dirty_mask;
u64 __read_mostly shadow_mmio_value;
u64 __read_mostly shadow_mmio_mask;
u64 __read_mostly shadow_mmio_access_mask;
u64 __read_mostly shadow_present_mask;
u64 __read_mostly shadow_me_mask;
u64 __read_mostly shadow_acc_track_mask;

u64 __read_mostly shadow_nonpresent_or_rsvd_mask;
u64 __read_mostly shadow_nonpresent_or_rsvd_lower_gfn_mask;

u8 __read_mostly shadow_phys_bits;

static u64 generation_mmio_spte_mask(u64 gen)
{
	u64 mask;

	WARN_ON(gen & ~MMIO_SPTE_GEN_MASK);

	mask = (gen << MMIO_SPTE_GEN_LOW_SHIFT) & MMIO_SPTE_GEN_LOW_MASK;
	mask |= (gen << MMIO_SPTE_GEN_HIGH_SHIFT) & MMIO_SPTE_GEN_HIGH_MASK;
	return mask;
}

u64 make_mmio_spte(struct kvm_vcpu *vcpu, u64 gfn, unsigned int access)
{
	u64 gen = kvm_vcpu_memslots(vcpu)->generation & MMIO_SPTE_GEN_MASK;
	u64 spte = generation_mmio_spte_mask(gen);
	u64 gpa = gfn << PAGE_SHIFT;

	WARN_ON_ONCE(!shadow_mmio_value);

	access &= shadow_mmio_access_mask;
	spte |= shadow_mmio_value | access;
	spte |= gpa | shadow_nonpresent_or_rsvd_mask;
	spte |= (gpa & shadow_nonpresent_or_rsvd_mask)
		<< SHADOW_NONPRESENT_OR_RSVD_MASK_LEN;

	return spte;
}

static bool kvm_is_mmio_pfn(kvm_pfn_t pfn)
{
	if (pfn_valid(pfn))
		return !is_zero_pfn(pfn) && PageReserved(pfn_to_page(pfn)) &&
			/*
			 * Some reserved pages, such as those from NVDIMM
			 * DAX devices, are not for MMIO, and can be mapped
			 * with cached memory type for better performance.
			 * However, the above check misconceives those pages
			 * as MMIO, and results in KVM mapping them with UC
			 * memory type, which would hurt the performance.
			 * Therefore, we check the host memory type in addition
			 * and only treat UC/UC-/WC pages as MMIO.
			 */
			(!pat_enabled() || pat_pfn_immune_to_uc_mtrr(pfn));

	return !e820__mapped_raw_any(pfn_to_hpa(pfn),
				     pfn_to_hpa(pfn + 1) - 1,
				     E820_TYPE_RAM);
}

bool make_spte(struct kvm_vcpu *vcpu, struct kvm_mmu_page *sp,
	       struct kvm_memory_slot *slot,
	       unsigned int pte_access, gfn_t gfn, kvm_pfn_t pfn,
	       u64 old_spte, bool prefetch, bool can_unsync,
	       bool host_writable, u64 *new_spte)
{
	int level = sp->role.level;
	u64 spte = SPTE_MMU_PRESENT_MASK;
	bool wrprot = false;

	if (sp->role.ad_disabled)
		spte |= SPTE_TDP_AD_DISABLED_MASK;
	else if (kvm_vcpu_ad_need_write_protect(vcpu))
		spte |= SPTE_TDP_AD_WRPROT_ONLY_MASK;

	/*
	 * For the EPT case, shadow_present_mask is 0 if hardware
	 * supports exec-only page table entries.  In that case,
	 * ACC_USER_MASK and shadow_user_mask are used to represent
	 * read access.  See FNAME(gpte_access) in paging_tmpl.h.
	 */
	spte |= shadow_present_mask;
	if (!prefetch)
		spte |= spte_shadow_accessed_mask(spte);

	if (level > PG_LEVEL_4K && (pte_access & ACC_EXEC_MASK) &&
	    is_nx_huge_page_enabled()) {
		pte_access &= ~ACC_EXEC_MASK;
	}

	if (pte_access & ACC_EXEC_MASK)
		spte |= shadow_x_mask;
	else
		spte |= shadow_nx_mask;

	if (pte_access & ACC_USER_MASK)
		spte |= shadow_user_mask;

	if (level > PG_LEVEL_4K)
		spte |= PT_PAGE_SIZE_MASK;
	if (tdp_enabled)
		spte |= static_call(kvm_x86_get_mt_mask)(vcpu, gfn,
			kvm_is_mmio_pfn(pfn));

	if (host_writable)
		spte |= shadow_host_writable_mask;
	else
		pte_access &= ~ACC_WRITE_MASK;

	if (!kvm_is_mmio_pfn(pfn))
		spte |= shadow_me_mask;

	spte |= (u64)pfn << PAGE_SHIFT;

	if (pte_access & ACC_WRITE_MASK) {
		spte |= PT_WRITABLE_MASK | shadow_mmu_writable_mask;

		/*
		 * Optimization: for pte sync, if spte was writable the hash
		 * lookup is unnecessary (and expensive). Write protection
		 * is responsibility of kvm_mmu_get_page / kvm_mmu_sync_roots.
		 * Same reasoning can be applied to dirty page accounting.
		 */
		if (is_writable_pte(old_spte))
			goto out;

		/*
		 * Unsync shadow pages that are reachable by the new, writable
		 * SPTE.  Write-protect the SPTE if the page can't be unsync'd,
		 * e.g. it's write-tracked (upper-level SPs) or has one or more
		 * shadow pages and unsync'ing pages is not allowed.
		 */
<<<<<<< HEAD
		if (mmu_try_to_unsync_pages(vcpu, gfn, can_unsync)) {
=======
		if (mmu_try_to_unsync_pages(vcpu, slot, gfn, can_unsync, prefetch)) {
>>>>>>> df0cc57e
			pgprintk("%s: found shadow page for %llx, marking ro\n",
				 __func__, gfn);
			wrprot = true;
			pte_access &= ~ACC_WRITE_MASK;
			spte &= ~(PT_WRITABLE_MASK | shadow_mmu_writable_mask);
		}
	}

	if (pte_access & ACC_WRITE_MASK)
		spte |= spte_shadow_dirty_mask(spte);

out:
	if (prefetch)
		spte = mark_spte_for_access_track(spte);

<<<<<<< HEAD
out:
=======
>>>>>>> df0cc57e
	WARN_ONCE(is_rsvd_spte(&vcpu->arch.mmu->shadow_zero_check, spte, level),
		  "spte = 0x%llx, level = %d, rsvd bits = 0x%llx", spte, level,
		  get_rsvd_bits(&vcpu->arch.mmu->shadow_zero_check, spte, level));

<<<<<<< HEAD
=======
	if ((spte & PT_WRITABLE_MASK) && kvm_slot_dirty_track_enabled(slot)) {
		/* Enforced by kvm_mmu_hugepage_adjust. */
		WARN_ON(level > PG_LEVEL_4K);
		mark_page_dirty_in_slot(vcpu->kvm, slot, gfn);
	}

>>>>>>> df0cc57e
	*new_spte = spte;
	return wrprot;
}

u64 make_nonleaf_spte(u64 *child_pt, bool ad_disabled)
{
	u64 spte = SPTE_MMU_PRESENT_MASK;

	spte |= __pa(child_pt) | shadow_present_mask | PT_WRITABLE_MASK |
		shadow_user_mask | shadow_x_mask | shadow_me_mask;

	if (ad_disabled)
		spte |= SPTE_TDP_AD_DISABLED_MASK;
	else
		spte |= shadow_accessed_mask;

	return spte;
}

u64 kvm_mmu_changed_pte_notifier_make_spte(u64 old_spte, kvm_pfn_t new_pfn)
{
	u64 new_spte;

	new_spte = old_spte & ~PT64_BASE_ADDR_MASK;
	new_spte |= (u64)new_pfn << PAGE_SHIFT;

	new_spte &= ~PT_WRITABLE_MASK;
	new_spte &= ~shadow_host_writable_mask;

	new_spte = mark_spte_for_access_track(new_spte);

	return new_spte;
}

static u8 kvm_get_shadow_phys_bits(void)
{
	/*
	 * boot_cpu_data.x86_phys_bits is reduced when MKTME or SME are detected
	 * in CPU detection code, but the processor treats those reduced bits as
	 * 'keyID' thus they are not reserved bits. Therefore KVM needs to look at
	 * the physical address bits reported by CPUID.
	 */
	if (likely(boot_cpu_data.extended_cpuid_level >= 0x80000008))
		return cpuid_eax(0x80000008) & 0xff;

	/*
	 * Quite weird to have VMX or SVM but not MAXPHYADDR; probably a VM with
	 * custom CPUID.  Proceed with whatever the kernel found since these features
	 * aren't virtualizable (SME/SEV also require CPUIDs higher than 0x80000008).
	 */
	return boot_cpu_data.x86_phys_bits;
}

u64 mark_spte_for_access_track(u64 spte)
{
	if (spte_ad_enabled(spte))
		return spte & ~shadow_accessed_mask;

	if (is_access_track_spte(spte))
		return spte;

	/*
	 * Making an Access Tracking PTE will result in removal of write access
	 * from the PTE. So, verify that we will be able to restore the write
	 * access in the fast page fault path later on.
	 */
	WARN_ONCE((spte & PT_WRITABLE_MASK) &&
		  !spte_can_locklessly_be_made_writable(spte),
		  "kvm: Writable SPTE is not locklessly dirty-trackable\n");

	WARN_ONCE(spte & (SHADOW_ACC_TRACK_SAVED_BITS_MASK <<
			  SHADOW_ACC_TRACK_SAVED_BITS_SHIFT),
		  "kvm: Access Tracking saved bit locations are not zero\n");

	spte |= (spte & SHADOW_ACC_TRACK_SAVED_BITS_MASK) <<
		SHADOW_ACC_TRACK_SAVED_BITS_SHIFT;
	spte &= ~shadow_acc_track_mask;

	return spte;
}

void kvm_mmu_set_mmio_spte_mask(u64 mmio_value, u64 mmio_mask, u64 access_mask)
{
	BUG_ON((u64)(unsigned)access_mask != access_mask);
	WARN_ON(mmio_value & shadow_nonpresent_or_rsvd_lower_gfn_mask);

	if (!enable_mmio_caching)
		mmio_value = 0;

	/*
	 * Disable MMIO caching if the MMIO value collides with the bits that
	 * are used to hold the relocated GFN when the L1TF mitigation is
	 * enabled.  This should never fire as there is no known hardware that
	 * can trigger this condition, e.g. SME/SEV CPUs that require a custom
	 * MMIO value are not susceptible to L1TF.
	 */
	if (WARN_ON(mmio_value & (shadow_nonpresent_or_rsvd_mask <<
				  SHADOW_NONPRESENT_OR_RSVD_MASK_LEN)))
		mmio_value = 0;

	/*
	 * The masked MMIO value must obviously match itself and a removed SPTE
	 * must not get a false positive.  Removed SPTEs and MMIO SPTEs should
	 * never collide as MMIO must set some RWX bits, and removed SPTEs must
	 * not set any RWX bits.
	 */
	if (WARN_ON((mmio_value & mmio_mask) != mmio_value) ||
	    WARN_ON(mmio_value && (REMOVED_SPTE & mmio_mask) == mmio_value))
		mmio_value = 0;

	shadow_mmio_value = mmio_value;
	shadow_mmio_mask  = mmio_mask;
	shadow_mmio_access_mask = access_mask;
}
EXPORT_SYMBOL_GPL(kvm_mmu_set_mmio_spte_mask);

void kvm_mmu_set_ept_masks(bool has_ad_bits, bool has_exec_only)
{
	shadow_user_mask	= VMX_EPT_READABLE_MASK;
	shadow_accessed_mask	= has_ad_bits ? VMX_EPT_ACCESS_BIT : 0ull;
	shadow_dirty_mask	= has_ad_bits ? VMX_EPT_DIRTY_BIT : 0ull;
	shadow_nx_mask		= 0ull;
	shadow_x_mask		= VMX_EPT_EXECUTABLE_MASK;
	shadow_present_mask	= has_exec_only ? 0ull : VMX_EPT_READABLE_MASK;
	shadow_acc_track_mask	= VMX_EPT_RWX_MASK;
	shadow_me_mask		= 0ull;

	shadow_host_writable_mask = EPT_SPTE_HOST_WRITABLE;
	shadow_mmu_writable_mask  = EPT_SPTE_MMU_WRITABLE;

	/*
	 * EPT Misconfigurations are generated if the value of bits 2:0
	 * of an EPT paging-structure entry is 110b (write/execute).
	 */
	kvm_mmu_set_mmio_spte_mask(VMX_EPT_MISCONFIG_WX_VALUE,
				   VMX_EPT_RWX_MASK, 0);
}
EXPORT_SYMBOL_GPL(kvm_mmu_set_ept_masks);

void kvm_mmu_reset_all_pte_masks(void)
{
	u8 low_phys_bits;
	u64 mask;

	shadow_phys_bits = kvm_get_shadow_phys_bits();

	/*
	 * If the CPU has 46 or less physical address bits, then set an
	 * appropriate mask to guard against L1TF attacks. Otherwise, it is
	 * assumed that the CPU is not vulnerable to L1TF.
	 *
	 * Some Intel CPUs address the L1 cache using more PA bits than are
	 * reported by CPUID. Use the PA width of the L1 cache when possible
	 * to achieve more effective mitigation, e.g. if system RAM overlaps
	 * the most significant bits of legal physical address space.
	 */
	shadow_nonpresent_or_rsvd_mask = 0;
	low_phys_bits = boot_cpu_data.x86_phys_bits;
	if (boot_cpu_has_bug(X86_BUG_L1TF) &&
	    !WARN_ON_ONCE(boot_cpu_data.x86_cache_bits >=
			  52 - SHADOW_NONPRESENT_OR_RSVD_MASK_LEN)) {
		low_phys_bits = boot_cpu_data.x86_cache_bits
			- SHADOW_NONPRESENT_OR_RSVD_MASK_LEN;
		shadow_nonpresent_or_rsvd_mask =
			rsvd_bits(low_phys_bits, boot_cpu_data.x86_cache_bits - 1);
	}

	shadow_nonpresent_or_rsvd_lower_gfn_mask =
		GENMASK_ULL(low_phys_bits - 1, PAGE_SHIFT);

	shadow_user_mask	= PT_USER_MASK;
	shadow_accessed_mask	= PT_ACCESSED_MASK;
	shadow_dirty_mask	= PT_DIRTY_MASK;
	shadow_nx_mask		= PT64_NX_MASK;
	shadow_x_mask		= 0;
	shadow_present_mask	= PT_PRESENT_MASK;
	shadow_acc_track_mask	= 0;
	shadow_me_mask		= sme_me_mask;

	shadow_host_writable_mask = DEFAULT_SPTE_HOST_WRITEABLE;
	shadow_mmu_writable_mask  = DEFAULT_SPTE_MMU_WRITEABLE;

	/*
	 * Set a reserved PA bit in MMIO SPTEs to generate page faults with
	 * PFEC.RSVD=1 on MMIO accesses.  64-bit PTEs (PAE, x86-64, and EPT
	 * paging) support a maximum of 52 bits of PA, i.e. if the CPU supports
	 * 52-bit physical addresses then there are no reserved PA bits in the
	 * PTEs and so the reserved PA approach must be disabled.
	 */
	if (shadow_phys_bits < 52)
		mask = BIT_ULL(51) | PT_PRESENT_MASK;
	else
		mask = 0;

	kvm_mmu_set_mmio_spte_mask(mask, mask, ACC_WRITE_MASK | ACC_USER_MASK);
}<|MERGE_RESOLUTION|>--- conflicted
+++ resolved
@@ -161,11 +161,7 @@
 		 * e.g. it's write-tracked (upper-level SPs) or has one or more
 		 * shadow pages and unsync'ing pages is not allowed.
 		 */
-<<<<<<< HEAD
-		if (mmu_try_to_unsync_pages(vcpu, gfn, can_unsync)) {
-=======
 		if (mmu_try_to_unsync_pages(vcpu, slot, gfn, can_unsync, prefetch)) {
->>>>>>> df0cc57e
 			pgprintk("%s: found shadow page for %llx, marking ro\n",
 				 __func__, gfn);
 			wrprot = true;
@@ -181,23 +177,16 @@
 	if (prefetch)
 		spte = mark_spte_for_access_track(spte);
 
-<<<<<<< HEAD
-out:
-=======
->>>>>>> df0cc57e
 	WARN_ONCE(is_rsvd_spte(&vcpu->arch.mmu->shadow_zero_check, spte, level),
 		  "spte = 0x%llx, level = %d, rsvd bits = 0x%llx", spte, level,
 		  get_rsvd_bits(&vcpu->arch.mmu->shadow_zero_check, spte, level));
 
-<<<<<<< HEAD
-=======
 	if ((spte & PT_WRITABLE_MASK) && kvm_slot_dirty_track_enabled(slot)) {
 		/* Enforced by kvm_mmu_hugepage_adjust. */
 		WARN_ON(level > PG_LEVEL_4K);
 		mark_page_dirty_in_slot(vcpu->kvm, slot, gfn);
 	}
 
->>>>>>> df0cc57e
 	*new_spte = spte;
 	return wrprot;
 }
