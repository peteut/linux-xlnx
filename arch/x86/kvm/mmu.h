/* SPDX-License-Identifier: GPL-2.0 */
#ifndef __KVM_X86_MMU_H
#define __KVM_X86_MMU_H

#include <linux/kvm_host.h>
#include "kvm_cache_regs.h"
#include "cpuid.h"

#define PT64_PT_BITS 9
#define PT64_ENT_PER_PAGE (1 << PT64_PT_BITS)
#define PT32_PT_BITS 10
#define PT32_ENT_PER_PAGE (1 << PT32_PT_BITS)

#define PT_WRITABLE_SHIFT 1
#define PT_USER_SHIFT 2

#define PT_PRESENT_MASK (1ULL << 0)
#define PT_WRITABLE_MASK (1ULL << PT_WRITABLE_SHIFT)
#define PT_USER_MASK (1ULL << PT_USER_SHIFT)
#define PT_PWT_MASK (1ULL << 3)
#define PT_PCD_MASK (1ULL << 4)
#define PT_ACCESSED_SHIFT 5
#define PT_ACCESSED_MASK (1ULL << PT_ACCESSED_SHIFT)
#define PT_DIRTY_SHIFT 6
#define PT_DIRTY_MASK (1ULL << PT_DIRTY_SHIFT)
#define PT_PAGE_SIZE_SHIFT 7
#define PT_PAGE_SIZE_MASK (1ULL << PT_PAGE_SIZE_SHIFT)
#define PT_PAT_MASK (1ULL << 7)
#define PT_GLOBAL_MASK (1ULL << 8)
#define PT64_NX_SHIFT 63
#define PT64_NX_MASK (1ULL << PT64_NX_SHIFT)

#define PT_PAT_SHIFT 7
#define PT_DIR_PAT_SHIFT 12
#define PT_DIR_PAT_MASK (1ULL << PT_DIR_PAT_SHIFT)

#define PT32_DIR_PSE36_SIZE 4
#define PT32_DIR_PSE36_SHIFT 13
#define PT32_DIR_PSE36_MASK \
	(((1ULL << PT32_DIR_PSE36_SIZE) - 1) << PT32_DIR_PSE36_SHIFT)

#define PT64_ROOT_5LEVEL 5
#define PT64_ROOT_4LEVEL 4
#define PT32_ROOT_LEVEL 2
#define PT32E_ROOT_LEVEL 3

#define KVM_MMU_CR4_ROLE_BITS (X86_CR4_PSE | X86_CR4_PAE | X86_CR4_LA57 | \
			       X86_CR4_SMEP | X86_CR4_SMAP | X86_CR4_PKE)

#define KVM_MMU_CR0_ROLE_BITS (X86_CR0_PG | X86_CR0_WP)
#define KVM_MMU_EFER_ROLE_BITS (EFER_LME | EFER_NX)

static __always_inline u64 rsvd_bits(int s, int e)
{
	BUILD_BUG_ON(__builtin_constant_p(e) && __builtin_constant_p(s) && e < s);

	if (__builtin_constant_p(e))
		BUILD_BUG_ON(e > 63);
	else
		e &= 63;

	if (e < s)
		return 0;

	return ((2ULL << (e - s)) - 1) << s;
}

/*
 * The number of non-reserved physical address bits irrespective of features
 * that repurpose legal bits, e.g. MKTME.
 */
extern u8 __read_mostly shadow_phys_bits;

static inline gfn_t kvm_mmu_max_gfn(void)
{
	/*
	 * Note that this uses the host MAXPHYADDR, not the guest's.
	 * EPT/NPT cannot support GPAs that would exceed host.MAXPHYADDR;
	 * assuming KVM is running on bare metal, guest accesses beyond
	 * host.MAXPHYADDR will hit a #PF(RSVD) and never cause a vmexit
	 * (either EPT Violation/Misconfig or #NPF), and so KVM will never
	 * install a SPTE for such addresses.  If KVM is running as a VM
	 * itself, on the other hand, it might see a MAXPHYADDR that is less
	 * than hardware's real MAXPHYADDR.  Using the host MAXPHYADDR
	 * disallows such SPTEs entirely and simplifies the TDP MMU.
	 */
	int max_gpa_bits = likely(tdp_enabled) ? shadow_phys_bits : 52;

	return (1ULL << (max_gpa_bits - PAGE_SHIFT)) - 1;
}

<<<<<<< HEAD
=======
static inline u8 kvm_get_shadow_phys_bits(void)
{
	/*
	 * boot_cpu_data.x86_phys_bits is reduced when MKTME or SME are detected
	 * in CPU detection code, but the processor treats those reduced bits as
	 * 'keyID' thus they are not reserved bits. Therefore KVM needs to look at
	 * the physical address bits reported by CPUID.
	 */
	if (likely(boot_cpu_data.extended_cpuid_level >= 0x80000008))
		return cpuid_eax(0x80000008) & 0xff;

	/*
	 * Quite weird to have VMX or SVM but not MAXPHYADDR; probably a VM with
	 * custom CPUID.  Proceed with whatever the kernel found since these features
	 * aren't virtualizable (SME/SEV also require CPUIDs higher than 0x80000008).
	 */
	return boot_cpu_data.x86_phys_bits;
}

>>>>>>> 88084a3d
void kvm_mmu_set_mmio_spte_mask(u64 mmio_value, u64 mmio_mask, u64 access_mask);
void kvm_mmu_set_me_spte_mask(u64 me_value, u64 me_mask);
void kvm_mmu_set_ept_masks(bool has_ad_bits, bool has_exec_only);

void kvm_init_mmu(struct kvm_vcpu *vcpu);
void kvm_init_shadow_npt_mmu(struct kvm_vcpu *vcpu, unsigned long cr0,
			     unsigned long cr4, u64 efer, gpa_t nested_cr3);
void kvm_init_shadow_ept_mmu(struct kvm_vcpu *vcpu, bool execonly,
			     int huge_page_level, bool accessed_dirty,
			     gpa_t new_eptp);
bool kvm_can_do_async_pf(struct kvm_vcpu *vcpu);
int kvm_handle_page_fault(struct kvm_vcpu *vcpu, u64 error_code,
				u64 fault_address, char *insn, int insn_len);

int kvm_mmu_load(struct kvm_vcpu *vcpu);
void kvm_mmu_unload(struct kvm_vcpu *vcpu);
void kvm_mmu_free_obsolete_roots(struct kvm_vcpu *vcpu);
void kvm_mmu_sync_roots(struct kvm_vcpu *vcpu);
void kvm_mmu_sync_prev_roots(struct kvm_vcpu *vcpu);

static inline int kvm_mmu_reload(struct kvm_vcpu *vcpu)
{
	if (likely(vcpu->arch.mmu->root.hpa != INVALID_PAGE))
		return 0;

	return kvm_mmu_load(vcpu);
}

static inline unsigned long kvm_get_pcid(struct kvm_vcpu *vcpu, gpa_t cr3)
{
	BUILD_BUG_ON((X86_CR3_PCID_MASK & PAGE_MASK) != 0);

	return kvm_read_cr4_bits(vcpu, X86_CR4_PCIDE)
	       ? cr3 & X86_CR3_PCID_MASK
	       : 0;
}

static inline unsigned long kvm_get_active_pcid(struct kvm_vcpu *vcpu)
{
	return kvm_get_pcid(vcpu, kvm_read_cr3(vcpu));
}

static inline void kvm_mmu_load_pgd(struct kvm_vcpu *vcpu)
{
	u64 root_hpa = vcpu->arch.mmu->root.hpa;

	if (!VALID_PAGE(root_hpa))
		return;

	static_call(kvm_x86_load_mmu_pgd)(vcpu, root_hpa,
<<<<<<< HEAD
					  vcpu->arch.mmu->shadow_root_level);
}

struct kvm_page_fault {
	/* arguments to kvm_mmu_do_page_fault.  */
	const gpa_t addr;
	const u32 error_code;
	const bool prefetch;

	/* Derived from error_code.  */
	const bool exec;
	const bool write;
	const bool present;
	const bool rsvd;
	const bool user;

	/* Derived from mmu and global state.  */
	const bool is_tdp;
	const bool nx_huge_page_workaround_enabled;

	/*
	 * Whether a >4KB mapping can be created or is forbidden due to NX
	 * hugepages.
	 */
	bool huge_page_disallowed;

	/*
	 * Maximum page size that can be created for this fault; input to
	 * FNAME(fetch), __direct_map and kvm_tdp_mmu_map.
	 */
	u8 max_level;

	/*
	 * Page size that can be created based on the max_level and the
	 * page size used by the host mapping.
	 */
	u8 req_level;

	/*
	 * Page size that will be created based on the req_level and
	 * huge_page_disallowed.
	 */
	u8 goal_level;

	/* Shifted addr, or result of guest page table walk if addr is a gva.  */
	gfn_t gfn;

	/* The memslot containing gfn. May be NULL. */
	struct kvm_memory_slot *slot;

	/* Outputs of kvm_faultin_pfn.  */
	kvm_pfn_t pfn;
	hva_t hva;
	bool map_writable;
};

int kvm_tdp_page_fault(struct kvm_vcpu *vcpu, struct kvm_page_fault *fault);

extern int nx_huge_pages;
static inline bool is_nx_huge_page_enabled(void)
{
	return READ_ONCE(nx_huge_pages);
}

static inline int kvm_mmu_do_page_fault(struct kvm_vcpu *vcpu, gpa_t cr2_or_gpa,
					u32 err, bool prefetch)
{
	struct kvm_page_fault fault = {
		.addr = cr2_or_gpa,
		.error_code = err,
		.exec = err & PFERR_FETCH_MASK,
		.write = err & PFERR_WRITE_MASK,
		.present = err & PFERR_PRESENT_MASK,
		.rsvd = err & PFERR_RSVD_MASK,
		.user = err & PFERR_USER_MASK,
		.prefetch = prefetch,
		.is_tdp = likely(vcpu->arch.mmu->page_fault == kvm_tdp_page_fault),
		.nx_huge_page_workaround_enabled = is_nx_huge_page_enabled(),

		.max_level = KVM_MAX_HUGEPAGE_LEVEL,
		.req_level = PG_LEVEL_4K,
		.goal_level = PG_LEVEL_4K,
	};
#ifdef CONFIG_RETPOLINE
	if (fault.is_tdp)
		return kvm_tdp_page_fault(vcpu, &fault);
#endif
	return vcpu->arch.mmu->page_fault(vcpu, &fault);
=======
					  vcpu->arch.mmu->root_role.level);
>>>>>>> 88084a3d
}

/*
 * Check if a given access (described through the I/D, W/R and U/S bits of a
 * page fault error code pfec) causes a permission fault with the given PTE
 * access rights (in ACC_* format).
 *
 * Return zero if the access does not fault; return the page fault error code
 * if the access faults.
 */
static inline u8 permission_fault(struct kvm_vcpu *vcpu, struct kvm_mmu *mmu,
				  unsigned pte_access, unsigned pte_pkey,
				  u64 access)
{
	/* strip nested paging fault error codes */
	unsigned int pfec = access;
	unsigned long rflags = static_call(kvm_x86_get_rflags)(vcpu);

	/*
	 * For explicit supervisor accesses, SMAP is disabled if EFLAGS.AC = 1.
	 * For implicit supervisor accesses, SMAP cannot be overridden.
	 *
	 * SMAP works on supervisor accesses only, and not_smap can
	 * be set or not set when user access with neither has any bearing
	 * on the result.
	 *
	 * We put the SMAP checking bit in place of the PFERR_RSVD_MASK bit;
	 * this bit will always be zero in pfec, but it will be one in index
	 * if SMAP checks are being disabled.
	 */
	u64 implicit_access = access & PFERR_IMPLICIT_ACCESS;
	bool not_smap = ((rflags & X86_EFLAGS_AC) | implicit_access) == X86_EFLAGS_AC;
	int index = (pfec + (not_smap << PFERR_RSVD_BIT)) >> 1;
	bool fault = (mmu->permissions[index] >> pte_access) & 1;
	u32 errcode = PFERR_PRESENT_MASK;

	WARN_ON(pfec & (PFERR_PK_MASK | PFERR_RSVD_MASK));
	if (unlikely(mmu->pkru_mask)) {
		u32 pkru_bits, offset;

		/*
		* PKRU defines 32 bits, there are 16 domains and 2
		* attribute bits per domain in pkru.  pte_pkey is the
		* index of the protection domain, so pte_pkey * 2 is
		* is the index of the first bit for the domain.
		*/
		pkru_bits = (vcpu->arch.pkru >> (pte_pkey * 2)) & 3;

		/* clear present bit, replace PFEC.RSVD with ACC_USER_MASK. */
		offset = (pfec & ~1) +
			((pte_access & PT_USER_MASK) << (PFERR_RSVD_BIT - PT_USER_SHIFT));

		pkru_bits &= mmu->pkru_mask >> offset;
		errcode |= -pkru_bits & PFERR_PK_MASK;
		fault |= (pkru_bits != 0);
	}

	return -(u32)fault & errcode;
}

void kvm_zap_gfn_range(struct kvm *kvm, gfn_t gfn_start, gfn_t gfn_end);

int kvm_arch_write_log_dirty(struct kvm_vcpu *vcpu);

int kvm_mmu_post_init_vm(struct kvm *kvm);
void kvm_mmu_pre_destroy_vm(struct kvm *kvm);

static inline bool kvm_shadow_root_allocated(struct kvm *kvm)
{
	/*
	 * Read shadow_root_allocated before related pointers. Hence, threads
	 * reading shadow_root_allocated in any lock context are guaranteed to
	 * see the pointers. Pairs with smp_store_release in
	 * mmu_first_shadow_root_alloc.
	 */
	return smp_load_acquire(&kvm->arch.shadow_root_allocated);
}

#ifdef CONFIG_X86_64
static inline bool is_tdp_mmu_enabled(struct kvm *kvm) { return kvm->arch.tdp_mmu_enabled; }
#else
static inline bool is_tdp_mmu_enabled(struct kvm *kvm) { return false; }
#endif

static inline bool kvm_memslots_have_rmaps(struct kvm *kvm)
{
	return !is_tdp_mmu_enabled(kvm) || kvm_shadow_root_allocated(kvm);
}

static inline gfn_t gfn_to_index(gfn_t gfn, gfn_t base_gfn, int level)
{
	/* KVM_HPAGE_GFN_SHIFT(PG_LEVEL_4K) must be 0. */
	return (gfn >> KVM_HPAGE_GFN_SHIFT(level)) -
		(base_gfn >> KVM_HPAGE_GFN_SHIFT(level));
}

static inline unsigned long
__kvm_mmu_slot_lpages(struct kvm_memory_slot *slot, unsigned long npages,
		      int level)
{
	return gfn_to_index(slot->base_gfn + npages - 1,
			    slot->base_gfn, level) + 1;
}

static inline unsigned long
kvm_mmu_slot_lpages(struct kvm_memory_slot *slot, int level)
{
	return __kvm_mmu_slot_lpages(slot, slot->npages, level);
}

static inline void kvm_update_page_stats(struct kvm *kvm, int level, int count)
{
	atomic64_add(count, &kvm->stat.pages[level - 1]);
}

gpa_t translate_nested_gpa(struct kvm_vcpu *vcpu, gpa_t gpa, u64 access,
			   struct x86_exception *exception);

static inline gpa_t kvm_translate_gpa(struct kvm_vcpu *vcpu,
				      struct kvm_mmu *mmu,
				      gpa_t gpa, u64 access,
				      struct x86_exception *exception)
{
	if (mmu != &vcpu->arch.nested_mmu)
		return gpa;
	return translate_nested_gpa(vcpu, gpa, access, exception);
}
#endif<|MERGE_RESOLUTION|>--- conflicted
+++ resolved
@@ -89,8 +89,6 @@
 	return (1ULL << (max_gpa_bits - PAGE_SHIFT)) - 1;
 }
 
-<<<<<<< HEAD
-=======
 static inline u8 kvm_get_shadow_phys_bits(void)
 {
 	/*
@@ -110,7 +108,6 @@
 	return boot_cpu_data.x86_phys_bits;
 }
 
->>>>>>> 88084a3d
 void kvm_mmu_set_mmio_spte_mask(u64 mmio_value, u64 mmio_mask, u64 access_mask);
 void kvm_mmu_set_me_spte_mask(u64 me_value, u64 me_mask);
 void kvm_mmu_set_ept_masks(bool has_ad_bits, bool has_exec_only);
@@ -161,98 +158,7 @@
 		return;
 
 	static_call(kvm_x86_load_mmu_pgd)(vcpu, root_hpa,
-<<<<<<< HEAD
-					  vcpu->arch.mmu->shadow_root_level);
-}
-
-struct kvm_page_fault {
-	/* arguments to kvm_mmu_do_page_fault.  */
-	const gpa_t addr;
-	const u32 error_code;
-	const bool prefetch;
-
-	/* Derived from error_code.  */
-	const bool exec;
-	const bool write;
-	const bool present;
-	const bool rsvd;
-	const bool user;
-
-	/* Derived from mmu and global state.  */
-	const bool is_tdp;
-	const bool nx_huge_page_workaround_enabled;
-
-	/*
-	 * Whether a >4KB mapping can be created or is forbidden due to NX
-	 * hugepages.
-	 */
-	bool huge_page_disallowed;
-
-	/*
-	 * Maximum page size that can be created for this fault; input to
-	 * FNAME(fetch), __direct_map and kvm_tdp_mmu_map.
-	 */
-	u8 max_level;
-
-	/*
-	 * Page size that can be created based on the max_level and the
-	 * page size used by the host mapping.
-	 */
-	u8 req_level;
-
-	/*
-	 * Page size that will be created based on the req_level and
-	 * huge_page_disallowed.
-	 */
-	u8 goal_level;
-
-	/* Shifted addr, or result of guest page table walk if addr is a gva.  */
-	gfn_t gfn;
-
-	/* The memslot containing gfn. May be NULL. */
-	struct kvm_memory_slot *slot;
-
-	/* Outputs of kvm_faultin_pfn.  */
-	kvm_pfn_t pfn;
-	hva_t hva;
-	bool map_writable;
-};
-
-int kvm_tdp_page_fault(struct kvm_vcpu *vcpu, struct kvm_page_fault *fault);
-
-extern int nx_huge_pages;
-static inline bool is_nx_huge_page_enabled(void)
-{
-	return READ_ONCE(nx_huge_pages);
-}
-
-static inline int kvm_mmu_do_page_fault(struct kvm_vcpu *vcpu, gpa_t cr2_or_gpa,
-					u32 err, bool prefetch)
-{
-	struct kvm_page_fault fault = {
-		.addr = cr2_or_gpa,
-		.error_code = err,
-		.exec = err & PFERR_FETCH_MASK,
-		.write = err & PFERR_WRITE_MASK,
-		.present = err & PFERR_PRESENT_MASK,
-		.rsvd = err & PFERR_RSVD_MASK,
-		.user = err & PFERR_USER_MASK,
-		.prefetch = prefetch,
-		.is_tdp = likely(vcpu->arch.mmu->page_fault == kvm_tdp_page_fault),
-		.nx_huge_page_workaround_enabled = is_nx_huge_page_enabled(),
-
-		.max_level = KVM_MAX_HUGEPAGE_LEVEL,
-		.req_level = PG_LEVEL_4K,
-		.goal_level = PG_LEVEL_4K,
-	};
-#ifdef CONFIG_RETPOLINE
-	if (fault.is_tdp)
-		return kvm_tdp_page_fault(vcpu, &fault);
-#endif
-	return vcpu->arch.mmu->page_fault(vcpu, &fault);
-=======
 					  vcpu->arch.mmu->root_role.level);
->>>>>>> 88084a3d
 }
 
 /*
