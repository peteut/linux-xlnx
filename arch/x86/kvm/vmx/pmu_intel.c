--- conflicted
+++ resolved
@@ -75,28 +75,15 @@
 	u8 unit_mask = (pmc->eventsel & ARCH_PERFMON_EVENTSEL_UMASK) >> 8;
 	int i;
 
-<<<<<<< HEAD
-	for (i = 0; i < ARRAY_SIZE(intel_arch_events); i++)
-		if (intel_arch_events[i].eventsel == event_select &&
-		    intel_arch_events[i].unit_mask == unit_mask &&
-		    (pmc_is_fixed(pmc) || pmu->available_event_types & (1 << i)))
-			break;
-
-	if (i == ARRAY_SIZE(intel_arch_events))
-		return PERF_COUNT_HW_MAX;
-=======
 	for (i = 0; i < ARRAY_SIZE(intel_arch_events); i++) {
 		if (intel_arch_events[i].eventsel != event_select ||
 		    intel_arch_events[i].unit_mask != unit_mask)
 			continue;
->>>>>>> ed9f4f96
 
 		/* disable event that reported as not present by cpuid */
 		if ((i < 7) && !(pmu->available_event_types & (1 << i)))
 			return PERF_COUNT_HW_MAX + 1;
 
-<<<<<<< HEAD
-=======
 		break;
 	}
 
@@ -106,7 +93,6 @@
 	return intel_arch_events[i].event_type;
 }
 
->>>>>>> ed9f4f96
 /* check if a PMC is enabled by comparing it with globl_ctrl bits. */
 static bool intel_pmc_is_enabled(struct kvm_pmc *pmc)
 {
