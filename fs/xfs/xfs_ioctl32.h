// SPDX-License-Identifier: GPL-2.0
/*
 * Copyright (c) 2004-2005 Silicon Graphics, Inc.
 * All Rights Reserved.
 */
#ifndef __XFS_IOCTL32_H__
#define __XFS_IOCTL32_H__

#include <linux/compat.h>

/*
 * on 32-bit arches, ioctl argument structures may have different sizes
 * and/or alignment.  We define compat structures which match the
 * 32-bit sizes/alignments here, and their associated ioctl numbers.
 *
 * xfs_ioctl32.c contains routines to copy these structures in and out.
 */

/* stock kernel-level ioctls we support */
#define XFS_IOC_GETVERSION_32	FS_IOC32_GETVERSION

/*
 * On intel, even if sizes match, alignment and/or padding may differ.
 */
#if defined(CONFIG_IA64) || defined(CONFIG_X86_64)
#define BROKEN_X86_ALIGNMENT
#define __compat_packed __attribute__((packed))
#else
#define __compat_packed
#endif

typedef struct compat_xfs_bstime {
	old_time32_t	tv_sec;		/* seconds		*/
	__s32		tv_nsec;	/* and nanoseconds	*/
} compat_xfs_bstime_t;

struct compat_xfs_bstat {
	__u64		bs_ino;		/* inode number			*/
	__u16		bs_mode;	/* type and mode		*/
	__u16		bs_nlink;	/* number of links		*/
	__u32		bs_uid;		/* user id			*/
	__u32		bs_gid;		/* group id			*/
	__u32		bs_rdev;	/* device value			*/
	__s32		bs_blksize;	/* block size			*/
	__s64		bs_size;	/* file size			*/
	compat_xfs_bstime_t bs_atime;	/* access time			*/
	compat_xfs_bstime_t bs_mtime;	/* modify time			*/
	compat_xfs_bstime_t bs_ctime;	/* inode change time		*/
	int64_t		bs_blocks;	/* number of blocks		*/
	__u32		bs_xflags;	/* extended flags		*/
	__s32		bs_extsize;	/* extent size			*/
	__s32		bs_extents;	/* number of extents		*/
	__u32		bs_gen;		/* generation count		*/
	__u16		bs_projid_lo;	/* lower part of project id	*/
#define	bs_projid	bs_projid_lo	/* (previously just bs_projid)	*/
	__u16		bs_forkoff;	/* inode fork offset in bytes	*/
	__u16		bs_projid_hi;	/* high part of project id	*/
	unsigned char	bs_pad[10];	/* pad space, unused		*/
	__u32		bs_dmevmask;	/* DMIG event mask		*/
	__u16		bs_dmstate;	/* DMIG state info		*/
	__u16		bs_aextents;	/* attribute number of extents	*/
} __compat_packed;

struct compat_xfs_fsop_bulkreq {
	compat_uptr_t	lastip;		/* last inode # pointer		*/
	__s32		icount;		/* count of entries in buffer	*/
	compat_uptr_t	ubuffer;	/* user buffer for inode desc.	*/
	compat_uptr_t	ocount;		/* output count pointer		*/
};

#define XFS_IOC_FSBULKSTAT_32 \
	_IOWR('X', 101, struct compat_xfs_fsop_bulkreq)
#define XFS_IOC_FSBULKSTAT_SINGLE_32 \
	_IOWR('X', 102, struct compat_xfs_fsop_bulkreq)
#define XFS_IOC_FSINUMBERS_32 \
	_IOWR('X', 103, struct compat_xfs_fsop_bulkreq)

typedef struct compat_xfs_fsop_handlereq {
	__u32		fd;		/* fd for FD_TO_HANDLE		*/
	compat_uptr_t	path;		/* user pathname		*/
	__u32		oflags;		/* open flags			*/
	compat_uptr_t	ihandle;	/* user supplied handle		*/
	__u32		ihandlen;	/* user supplied length		*/
	compat_uptr_t	ohandle;	/* user buffer for handle	*/
	compat_uptr_t	ohandlen;	/* user buffer length		*/
} compat_xfs_fsop_handlereq_t;

#define XFS_IOC_PATH_TO_FSHANDLE_32 \
	_IOWR('X', 104, struct compat_xfs_fsop_handlereq)
#define XFS_IOC_PATH_TO_HANDLE_32 \
	_IOWR('X', 105, struct compat_xfs_fsop_handlereq)
#define XFS_IOC_FD_TO_HANDLE_32 \
	_IOWR('X', 106, struct compat_xfs_fsop_handlereq)
#define XFS_IOC_OPEN_BY_HANDLE_32 \
	_IOWR('X', 107, struct compat_xfs_fsop_handlereq)
#define XFS_IOC_READLINK_BY_HANDLE_32 \
	_IOWR('X', 108, struct compat_xfs_fsop_handlereq)

/* The bstat field in the swapext struct needs translation */
struct compat_xfs_swapext {
	int64_t			sx_version;	/* version */
	int64_t			sx_fdtarget;	/* fd of target file */
	int64_t			sx_fdtmp;	/* fd of tmp file */
	xfs_off_t		sx_offset;	/* offset into file */
	xfs_off_t		sx_length;	/* leng from offset */
	char			sx_pad[16];	/* pad space, unused */
	struct compat_xfs_bstat	sx_stat;	/* stat of target b4 copy */
} __compat_packed;

#define XFS_IOC_SWAPEXT_32	_IOWR('X', 109, struct compat_xfs_swapext)

typedef struct compat_xfs_fsop_attrlist_handlereq {
	struct compat_xfs_fsop_handlereq hreq; /* handle interface structure */
	struct xfs_attrlist_cursor	pos; /* opaque cookie, list offset */
	__u32				flags;	/* which namespace to use */
	__u32				buflen;	/* length of buffer supplied */
	compat_uptr_t			buffer;	/* returned names */
} __compat_packed compat_xfs_fsop_attrlist_handlereq_t;

/* Note: actually this is read/write */
#define XFS_IOC_ATTRLIST_BY_HANDLE_32 \
	_IOW('X', 122, struct compat_xfs_fsop_attrlist_handlereq)

/* am_opcodes defined in xfs_fs.h */
typedef struct compat_xfs_attr_multiop {
	__u32		am_opcode;
	__s32		am_error;
	compat_uptr_t	am_attrname;
	compat_uptr_t	am_attrvalue;
	__u32		am_length;
	__u32		am_flags;
} compat_xfs_attr_multiop_t;

typedef struct compat_xfs_fsop_attrmulti_handlereq {
	struct compat_xfs_fsop_handlereq hreq; /* handle interface structure */
	__u32				opcount;/* count of following multiop */
	/* ptr to compat_xfs_attr_multiop */
	compat_uptr_t			ops; /* attr_multi data */
} compat_xfs_fsop_attrmulti_handlereq_t;

#define XFS_IOC_ATTRMULTI_BY_HANDLE_32 \
	_IOW('X', 123, struct compat_xfs_fsop_attrmulti_handlereq)

#ifdef BROKEN_X86_ALIGNMENT
<<<<<<< HEAD
/* on ia32 l_start is on a 32-bit boundary */
typedef struct compat_xfs_flock64 {
	__s16		l_type;
	__s16		l_whence;
	__s64		l_start	__attribute__((packed));
			/* len == 0 means until end of file */
	__s64		l_len __attribute__((packed));
	__s32		l_sysid;
	__u32		l_pid;
	__s32		l_pad[4];	/* reserve area */
} compat_xfs_flock64_t;

#define XFS_IOC_RESVSP_32	_IOW('X', 40, struct compat_xfs_flock64)
#define XFS_IOC_UNRESVSP_32	_IOW('X', 41, struct compat_xfs_flock64)
#define XFS_IOC_RESVSP64_32	_IOW('X', 42, struct compat_xfs_flock64)
#define XFS_IOC_UNRESVSP64_32	_IOW('X', 43, struct compat_xfs_flock64)
#define XFS_IOC_ZERO_RANGE_32	_IOW('X', 57, struct compat_xfs_flock64)

=======
>>>>>>> ed9f4f96
typedef struct compat_xfs_fsop_geom_v1 {
	__u32		blocksize;	/* filesystem (data) block size */
	__u32		rtextsize;	/* realtime extent size		*/
	__u32		agblocks;	/* fsblocks in an AG		*/
	__u32		agcount;	/* number of allocation groups	*/
	__u32		logblocks;	/* fsblocks in the log		*/
	__u32		sectsize;	/* (data) sector size, bytes	*/
	__u32		inodesize;	/* inode size in bytes		*/
	__u32		imaxpct;	/* max allowed inode space(%)	*/
	__u64		datablocks;	/* fsblocks in data subvolume	*/
	__u64		rtblocks;	/* fsblocks in realtime subvol	*/
	__u64		rtextents;	/* rt extents in realtime subvol*/
	__u64		logstart;	/* starting fsblock of the log	*/
	unsigned char	uuid[16];	/* unique id of the filesystem	*/
	__u32		sunit;		/* stripe unit, fsblocks	*/
	__u32		swidth;		/* stripe width, fsblocks	*/
	__s32		version;	/* structure version		*/
	__u32		flags;		/* superblock version flags	*/
	__u32		logsectsize;	/* log sector size, bytes	*/
	__u32		rtsectsize;	/* realtime sector size, bytes	*/
	__u32		dirblocksize;	/* directory block size, bytes	*/
} __attribute__((packed)) compat_xfs_fsop_geom_v1_t;

#define XFS_IOC_FSGEOMETRY_V1_32  \
	_IOR('X', 100, struct compat_xfs_fsop_geom_v1)

struct compat_xfs_inogrp {
	__u64		xi_startino;	/* starting inode number	*/
	__s32		xi_alloccount;	/* # bits set in allocmask	*/
	__u64		xi_allocmask;	/* mask of allocated inodes	*/
} __attribute__((packed));

/* These growfs input structures have padding on the end, so must translate */
typedef struct compat_xfs_growfs_data {
	__u64		newblocks;	/* new data subvol size, fsblocks */
	__u32		imaxpct;	/* new inode space percentage limit */
} __attribute__((packed)) compat_xfs_growfs_data_t;

typedef struct compat_xfs_growfs_rt {
	__u64		newblocks;	/* new realtime size, fsblocks */
	__u32		extsize;	/* new realtime extent size, fsblocks */
} __attribute__((packed)) compat_xfs_growfs_rt_t;

#define XFS_IOC_FSGROWFSDATA_32 _IOW('X', 110, struct compat_xfs_growfs_data)
#define XFS_IOC_FSGROWFSRT_32   _IOW('X', 112, struct compat_xfs_growfs_rt)

#endif /* BROKEN_X86_ALIGNMENT */

#endif /* __XFS_IOCTL32_H__ */<|MERGE_RESOLUTION|>--- conflicted
+++ resolved
@@ -142,27 +142,6 @@
 	_IOW('X', 123, struct compat_xfs_fsop_attrmulti_handlereq)
 
 #ifdef BROKEN_X86_ALIGNMENT
-<<<<<<< HEAD
-/* on ia32 l_start is on a 32-bit boundary */
-typedef struct compat_xfs_flock64 {
-	__s16		l_type;
-	__s16		l_whence;
-	__s64		l_start	__attribute__((packed));
-			/* len == 0 means until end of file */
-	__s64		l_len __attribute__((packed));
-	__s32		l_sysid;
-	__u32		l_pid;
-	__s32		l_pad[4];	/* reserve area */
-} compat_xfs_flock64_t;
-
-#define XFS_IOC_RESVSP_32	_IOW('X', 40, struct compat_xfs_flock64)
-#define XFS_IOC_UNRESVSP_32	_IOW('X', 41, struct compat_xfs_flock64)
-#define XFS_IOC_RESVSP64_32	_IOW('X', 42, struct compat_xfs_flock64)
-#define XFS_IOC_UNRESVSP64_32	_IOW('X', 43, struct compat_xfs_flock64)
-#define XFS_IOC_ZERO_RANGE_32	_IOW('X', 57, struct compat_xfs_flock64)
-
-=======
->>>>>>> ed9f4f96
 typedef struct compat_xfs_fsop_geom_v1 {
 	__u32		blocksize;	/* filesystem (data) block size */
 	__u32		rtextsize;	/* realtime extent size		*/
