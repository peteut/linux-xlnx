--- conflicted
+++ resolved
@@ -516,16 +516,9 @@
 	wait_on_buffer(bh);
 	ext4_simulate_fail_bh(sb, bh, EXT4_SIM_BBITMAP_EIO);
 	if (!buffer_uptodate(bh)) {
-<<<<<<< HEAD
-		ext4_set_errno(sb, EIO);
-		ext4_error(sb, "Cannot read block bitmap - "
-			   "block_group = %u, block_bitmap = %llu",
-			   block_group, (unsigned long long) bh->b_blocknr);
-=======
 		ext4_error_err(sb, EIO, "Cannot read block bitmap - "
 			       "block_group = %u, block_bitmap = %llu",
 			       block_group, (unsigned long long) bh->b_blocknr);
->>>>>>> 04d5ce62
 		ext4_mark_group_bitmap_corrupted(sb, block_group,
 					EXT4_GROUP_INFO_BBITMAP_CORRUPT);
 		return -EIO;
