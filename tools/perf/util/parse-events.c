
#include "../perf.h"
#include "util.h"
#include "parse-options.h"
#include "parse-events.h"
#include "exec_cmd.h"
#include "string.h"
#include "cache.h"

extern char *strcasestr(const char *haystack, const char *needle);

int					nr_counters;

struct perf_counter_attr		attrs[MAX_COUNTERS];

struct event_symbol {
	u8	type;
	u64	config;
	char	*symbol;
	char	*alias;
};

<<<<<<< HEAD
=======
char debugfs_path[MAXPATHLEN];

>>>>>>> 9799218a
#define CHW(x) .type = PERF_TYPE_HARDWARE, .config = PERF_COUNT_HW_##x
#define CSW(x) .type = PERF_TYPE_SOFTWARE, .config = PERF_COUNT_SW_##x

static struct event_symbol event_symbols[] = {
  { CHW(CPU_CYCLES),		"cpu-cycles",		"cycles"	},
  { CHW(INSTRUCTIONS),		"instructions",		""		},
  { CHW(CACHE_REFERENCES),	"cache-references",	""		},
  { CHW(CACHE_MISSES),		"cache-misses",		""		},
  { CHW(BRANCH_INSTRUCTIONS),	"branch-instructions",	"branches"	},
  { CHW(BRANCH_MISSES),		"branch-misses",	""		},
  { CHW(BUS_CYCLES),		"bus-cycles",		""		},

  { CSW(CPU_CLOCK),		"cpu-clock",		""		},
  { CSW(TASK_CLOCK),		"task-clock",		""		},
  { CSW(PAGE_FAULTS),		"page-faults",		"faults"	},
  { CSW(PAGE_FAULTS_MIN),	"minor-faults",		""		},
  { CSW(PAGE_FAULTS_MAJ),	"major-faults",		""		},
  { CSW(CONTEXT_SWITCHES),	"context-switches",	"cs"		},
  { CSW(CPU_MIGRATIONS),	"cpu-migrations",	"migrations"	},
};

#define __PERF_COUNTER_FIELD(config, name) \
	((config & PERF_COUNTER_##name##_MASK) >> PERF_COUNTER_##name##_SHIFT)

#define PERF_COUNTER_RAW(config)	__PERF_COUNTER_FIELD(config, RAW)
#define PERF_COUNTER_CONFIG(config)	__PERF_COUNTER_FIELD(config, CONFIG)
#define PERF_COUNTER_TYPE(config)	__PERF_COUNTER_FIELD(config, TYPE)
#define PERF_COUNTER_ID(config)		__PERF_COUNTER_FIELD(config, EVENT)

static char *hw_event_names[] = {
	"cycles",
	"instructions",
	"cache-references",
	"cache-misses",
	"branches",
	"branch-misses",
	"bus-cycles",
};

static char *sw_event_names[] = {
	"cpu-clock-msecs",
	"task-clock-msecs",
	"page-faults",
	"context-switches",
	"CPU-migrations",
	"minor-faults",
	"major-faults",
};

#define MAX_ALIASES 8

static char *hw_cache[][MAX_ALIASES] = {
<<<<<<< HEAD
 { "L1-d$",	"l1-d",		"l1d",		"L1-data",		},
 { "L1-i$",	"l1-i",		"l1i",		"L1-instruction",	},
=======
 { "L1-dcache",	"l1-d",		"l1d",		"L1-data",		},
 { "L1-icache",	"l1-i",		"l1i",		"L1-instruction",	},
>>>>>>> 9799218a
 { "LLC",	"L2"							},
 { "dTLB",	"d-tlb",	"Data-TLB",				},
 { "iTLB",	"i-tlb",	"Instruction-TLB",			},
 { "branch",	"branches",	"bpu",		"btb",		"bpc",	},
<<<<<<< HEAD
};

static char *hw_cache_op[][MAX_ALIASES] = {
 { "load",	"loads",	"read",					},
 { "store",	"stores",	"write",				},
 { "prefetch",	"prefetches",	"speculative-read", "speculative-load",	},
};

static char *hw_cache_result[][MAX_ALIASES] = {
 { "refs",	"Reference",	"ops",		"access",		},
 { "misses",	"miss",							},
};

#define C(x)		PERF_COUNT_HW_CACHE_##x
#define CACHE_READ	(1 << C(OP_READ))
#define CACHE_WRITE	(1 << C(OP_WRITE))
#define CACHE_PREFETCH	(1 << C(OP_PREFETCH))
#define COP(x)		(1 << x)

/*
 * cache operartion stat
 * L1I : Read and prefetch only
 * ITLB and BPU : Read-only
 */
static unsigned long hw_cache_stat[C(MAX)] = {
 [C(L1D)]	= (CACHE_READ | CACHE_WRITE | CACHE_PREFETCH),
 [C(L1I)]	= (CACHE_READ | CACHE_PREFETCH),
 [C(LL)]	= (CACHE_READ | CACHE_WRITE | CACHE_PREFETCH),
 [C(DTLB)]	= (CACHE_READ | CACHE_WRITE | CACHE_PREFETCH),
 [C(ITLB)]	= (CACHE_READ),
 [C(BPU)]	= (CACHE_READ),
};
=======
};

static char *hw_cache_op[][MAX_ALIASES] = {
 { "load",	"loads",	"read",					},
 { "store",	"stores",	"write",				},
 { "prefetch",	"prefetches",	"speculative-read", "speculative-load",	},
};

static char *hw_cache_result[][MAX_ALIASES] = {
 { "refs",	"Reference",	"ops",		"access",		},
 { "misses",	"miss",							},
};

#define C(x)		PERF_COUNT_HW_CACHE_##x
#define CACHE_READ	(1 << C(OP_READ))
#define CACHE_WRITE	(1 << C(OP_WRITE))
#define CACHE_PREFETCH	(1 << C(OP_PREFETCH))
#define COP(x)		(1 << x)

/*
 * cache operartion stat
 * L1I : Read and prefetch only
 * ITLB and BPU : Read-only
 */
static unsigned long hw_cache_stat[C(MAX)] = {
 [C(L1D)]	= (CACHE_READ | CACHE_WRITE | CACHE_PREFETCH),
 [C(L1I)]	= (CACHE_READ | CACHE_PREFETCH),
 [C(LL)]	= (CACHE_READ | CACHE_WRITE | CACHE_PREFETCH),
 [C(DTLB)]	= (CACHE_READ | CACHE_WRITE | CACHE_PREFETCH),
 [C(ITLB)]	= (CACHE_READ),
 [C(BPU)]	= (CACHE_READ),
};

#define for_each_subsystem(sys_dir, sys_dirent, sys_next, file, st)	       \
	while (!readdir_r(sys_dir, &sys_dirent, &sys_next) && sys_next)	       \
	if (snprintf(file, MAXPATHLEN, "%s/%s", debugfs_path,	       	       \
			sys_dirent.d_name) &&		       		       \
	   (!stat(file, &st)) && (S_ISDIR(st.st_mode)) &&		       \
	   (strcmp(sys_dirent.d_name, ".")) &&				       \
	   (strcmp(sys_dirent.d_name, "..")))

#define for_each_event(sys_dirent, evt_dir, evt_dirent, evt_next, file, st)    \
	while (!readdir_r(evt_dir, &evt_dirent, &evt_next) && evt_next)        \
	if (snprintf(file, MAXPATHLEN, "%s/%s/%s", debugfs_path,	       \
		     sys_dirent.d_name, evt_dirent.d_name) &&		       \
	   (!stat(file, &st)) && (S_ISDIR(st.st_mode)) &&		       \
	   (strcmp(evt_dirent.d_name, ".")) &&				       \
	   (strcmp(evt_dirent.d_name, "..")))

#define MAX_EVENT_LENGTH 30

int valid_debugfs_mount(const char *debugfs)
{
	struct statfs st_fs;

	if (statfs(debugfs, &st_fs) < 0)
		return -ENOENT;
	else if (st_fs.f_type != (long) DEBUGFS_MAGIC)
		return -ENOENT;
	return 0;
}

static char *tracepoint_id_to_name(u64 config)
{
	static char tracepoint_name[2 * MAX_EVENT_LENGTH];
	DIR *sys_dir, *evt_dir;
	struct dirent *sys_next, *evt_next, sys_dirent, evt_dirent;
	struct stat st;
	char id_buf[4];
	int fd;
	u64 id;
	char evt_path[MAXPATHLEN];

	if (valid_debugfs_mount(debugfs_path))
		return "unkown";

	sys_dir = opendir(debugfs_path);
	if (!sys_dir)
		goto cleanup;

	for_each_subsystem(sys_dir, sys_dirent, sys_next, evt_path, st) {
		evt_dir = opendir(evt_path);
		if (!evt_dir)
			goto cleanup;
		for_each_event(sys_dirent, evt_dir, evt_dirent, evt_next,
								evt_path, st) {
			snprintf(evt_path, MAXPATHLEN, "%s/%s/%s/id",
				 debugfs_path, sys_dirent.d_name,
				 evt_dirent.d_name);
			fd = open(evt_path, O_RDONLY);
			if (fd < 0)
				continue;
			if (read(fd, id_buf, sizeof(id_buf)) < 0) {
				close(fd);
				continue;
			}
			close(fd);
			id = atoll(id_buf);
			if (id == config) {
				closedir(evt_dir);
				closedir(sys_dir);
				snprintf(tracepoint_name, 2 * MAX_EVENT_LENGTH,
					"%s:%s", sys_dirent.d_name,
					evt_dirent.d_name);
				return tracepoint_name;
			}
		}
		closedir(evt_dir);
	}

cleanup:
	closedir(sys_dir);
	return "unkown";
}
>>>>>>> 9799218a

static int is_cache_op_valid(u8 cache_type, u8 cache_op)
{
	if (hw_cache_stat[cache_type] & COP(cache_op))
		return 1;	/* valid */
	else
		return 0;	/* invalid */
}

static char *event_cache_name(u8 cache_type, u8 cache_op, u8 cache_result)
{
	static char name[50];

	if (cache_result) {
		sprintf(name, "%s-%s-%s", hw_cache[cache_type][0],
			hw_cache_op[cache_op][0],
			hw_cache_result[cache_result][0]);
	} else {
		sprintf(name, "%s-%s", hw_cache[cache_type][0],
			hw_cache_op[cache_op][1]);
	}

	return name;
}

char *event_name(int counter)
{
	u64 config = attrs[counter].config;
	int type = attrs[counter].type;
	static char buf[32];

	if (attrs[counter].type == PERF_TYPE_RAW) {
		sprintf(buf, "raw 0x%llx", config);
		return buf;
	}

	switch (type) {
	case PERF_TYPE_HARDWARE:
		if (config < PERF_COUNT_HW_MAX)
			return hw_event_names[config];
		return "unknown-hardware";

	case PERF_TYPE_HW_CACHE: {
		u8 cache_type, cache_op, cache_result;

		cache_type   = (config >>  0) & 0xff;
		if (cache_type > PERF_COUNT_HW_CACHE_MAX)
			return "unknown-ext-hardware-cache-type";

		cache_op     = (config >>  8) & 0xff;
		if (cache_op > PERF_COUNT_HW_CACHE_OP_MAX)
			return "unknown-ext-hardware-cache-op";

		cache_result = (config >> 16) & 0xff;
		if (cache_result > PERF_COUNT_HW_CACHE_RESULT_MAX)
			return "unknown-ext-hardware-cache-result";

		if (!is_cache_op_valid(cache_type, cache_op))
			return "invalid-cache";

		return event_cache_name(cache_type, cache_op, cache_result);
	}

	case PERF_TYPE_SOFTWARE:
		if (config < PERF_COUNT_SW_MAX)
			return sw_event_names[config];
		return "unknown-software";

	case PERF_TYPE_TRACEPOINT:
		return tracepoint_id_to_name(config);

	default:
		break;
	}

	return "unknown";
}

static int parse_aliases(const char **str, char *names[][MAX_ALIASES], int size)
{
	int i, j;
	int n, longest = -1;

	for (i = 0; i < size; i++) {
		for (j = 0; j < MAX_ALIASES && names[i][j]; j++) {
			n = strlen(names[i][j]);
			if (n > longest && !strncasecmp(*str, names[i][j], n))
				longest = n;
		}
		if (longest > 0) {
			*str += longest;
			return i;
		}
	}

	return -1;
}

static int
<<<<<<< HEAD
parse_generic_hw_symbols(const char *str, struct perf_counter_attr *attr)
=======
parse_generic_hw_event(const char **str, struct perf_counter_attr *attr)
>>>>>>> 9799218a
{
	const char *s = *str;
	int cache_type = -1, cache_op = -1, cache_result = -1;

	cache_type = parse_aliases(&s, hw_cache, PERF_COUNT_HW_CACHE_MAX);
	/*
	 * No fallback - if we cannot get a clear cache type
	 * then bail out:
	 */
	if (cache_type == -1)
		return 0;

	while ((cache_op == -1 || cache_result == -1) && *s == '-') {
		++s;

		if (cache_op == -1) {
			cache_op = parse_aliases(&s, hw_cache_op,
						PERF_COUNT_HW_CACHE_OP_MAX);
			if (cache_op >= 0) {
				if (!is_cache_op_valid(cache_type, cache_op))
					return 0;
				continue;
			}
		}

		if (cache_result == -1) {
			cache_result = parse_aliases(&s, hw_cache_result,
						PERF_COUNT_HW_CACHE_RESULT_MAX);
			if (cache_result >= 0)
				continue;
		}

		/*
		 * Can't parse this as a cache op or result, so back up
		 * to the '-'.
		 */
		--s;
		break;
	}

	/*
	 * Fall back to reads:
	 */
	if (cache_op == -1)
		cache_op = PERF_COUNT_HW_CACHE_OP_READ;

<<<<<<< HEAD
	if (!is_cache_op_valid(cache_type, cache_op))
		return -EINVAL;

	cache_result = parse_aliases(str, hw_cache_result,
					PERF_COUNT_HW_CACHE_RESULT_MAX);
=======
>>>>>>> 9799218a
	/*
	 * Fall back to accesses:
	 */
	if (cache_result == -1)
		cache_result = PERF_COUNT_HW_CACHE_RESULT_ACCESS;

	attr->config = cache_type | (cache_op << 8) | (cache_result << 16);
	attr->type = PERF_TYPE_HW_CACHE;

	*str = s;
	return 1;
}

<<<<<<< HEAD
static int check_events(const char *str, unsigned int i)
{
	if (!strncmp(str, event_symbols[i].symbol,
		     strlen(event_symbols[i].symbol)))
		return 1;

	if (strlen(event_symbols[i].alias))
		if (!strncmp(str, event_symbols[i].alias,
			     strlen(event_symbols[i].alias)))
			return 1;
	return 0;
}

/*
 * Each event can have multiple symbolic names.
 * Symbolic names are (almost) exactly matched.
 */
static int parse_event_symbols(const char *str, struct perf_counter_attr *attr)
=======
static int parse_tracepoint_event(const char **strp,
				    struct perf_counter_attr *attr)
>>>>>>> 9799218a
{
	const char *evt_name;
	char sys_name[MAX_EVENT_LENGTH];
	char id_buf[4];
	int fd;
	unsigned int sys_length, evt_length;
	u64 id;
	char evt_path[MAXPATHLEN];

	if (valid_debugfs_mount(debugfs_path))
		return 0;

	evt_name = strchr(*strp, ':');
	if (!evt_name)
		return 0;

	sys_length = evt_name - *strp;
	if (sys_length >= MAX_EVENT_LENGTH)
		return 0;

	strncpy(sys_name, *strp, sys_length);
	sys_name[sys_length] = '\0';
	evt_name = evt_name + 1;
	evt_length = strlen(evt_name);
	if (evt_length >= MAX_EVENT_LENGTH)
		return 0;

	snprintf(evt_path, MAXPATHLEN, "%s/%s/%s/id", debugfs_path,
		 sys_name, evt_name);
	fd = open(evt_path, O_RDONLY);
	if (fd < 0)
		return 0;

	if (read(fd, id_buf, sizeof(id_buf)) < 0) {
		close(fd);
		return 0;
	}
	close(fd);
	id = atoll(id_buf);
	attr->config = id;
	attr->type = PERF_TYPE_TRACEPOINT;
	*strp = evt_name + evt_length;
	return 1;
}

<<<<<<< HEAD
	for (i = 0; i < ARRAY_SIZE(event_symbols); i++) {
		if (check_events(str, i)) {
=======
static int check_events(const char *str, unsigned int i)
{
	int n;

	n = strlen(event_symbols[i].symbol);
	if (!strncmp(str, event_symbols[i].symbol, n))
		return n;

	n = strlen(event_symbols[i].alias);
	if (n)
		if (!strncmp(str, event_symbols[i].alias, n))
			return n;
	return 0;
}

static int
parse_symbolic_event(const char **strp, struct perf_counter_attr *attr)
{
	const char *str = *strp;
	unsigned int i;
	int n;

	for (i = 0; i < ARRAY_SIZE(event_symbols); i++) {
		n = check_events(str, i);
		if (n > 0) {
>>>>>>> 9799218a
			attr->type = event_symbols[i].type;
			attr->config = event_symbols[i].config;
			*strp = str + n;
			return 1;
		}
	}
	return 0;
}

static int parse_raw_event(const char **strp, struct perf_counter_attr *attr)
{
	const char *str = *strp;
	u64 config;
	int n;

	if (*str != 'r')
		return 0;
	n = hex2u64(str + 1, &config);
	if (n > 0) {
		*strp = str + n + 1;
		attr->type = PERF_TYPE_RAW;
		attr->config = config;
		return 1;
	}
	return 0;
}

static int
parse_numeric_event(const char **strp, struct perf_counter_attr *attr)
{
	const char *str = *strp;
	char *endp;
	unsigned long type;
	u64 config;

	type = strtoul(str, &endp, 0);
	if (endp > str && type < PERF_TYPE_MAX && *endp == ':') {
		str = endp + 1;
		config = strtoul(str, &endp, 0);
		if (endp > str) {
			attr->type = type;
			attr->config = config;
			*strp = endp;
			return 1;
		}
	}
	return 0;
}

static int
parse_event_modifier(const char **strp, struct perf_counter_attr *attr)
{
	const char *str = *strp;
	int eu = 1, ek = 1, eh = 1;

	if (*str++ != ':')
		return 0;
	while (*str) {
		if (*str == 'u')
			eu = 0;
		else if (*str == 'k')
			ek = 0;
		else if (*str == 'h')
			eh = 0;
		else
			break;
		++str;
	}
	if (str >= *strp + 2) {
		*strp = str;
		attr->exclude_user   = eu;
		attr->exclude_kernel = ek;
		attr->exclude_hv     = eh;
		return 1;
	}
	return 0;
}

/*
 * Each event can have multiple symbolic names.
 * Symbolic names are (almost) exactly matched.
 */
static int parse_event_symbols(const char **str, struct perf_counter_attr *attr)
{
	if (!(parse_tracepoint_event(str, attr) ||
	      parse_raw_event(str, attr) ||
	      parse_numeric_event(str, attr) ||
	      parse_symbolic_event(str, attr) ||
	      parse_generic_hw_event(str, attr)))
		return 0;

	parse_event_modifier(str, attr);

	return 1;
}

int parse_events(const struct option *opt __used, const char *str, int unset __used)
{
	struct perf_counter_attr attr;

	for (;;) {
		if (nr_counters == MAX_COUNTERS)
			return -1;

		memset(&attr, 0, sizeof(attr));
		if (!parse_event_symbols(&str, &attr))
			return -1;

		if (!(*str == 0 || *str == ',' || isspace(*str)))
			return -1;

		attrs[nr_counters] = attr;
		nr_counters++;

		if (*str == 0)
			break;
		if (*str == ',')
			++str;
		while (isspace(*str))
			++str;
	}

	return 0;
}

static const char * const event_type_descriptors[] = {
	"",
	"Hardware event",
	"Software event",
	"Tracepoint event",
	"Hardware cache event",
};

/*
 * Print the events from <debugfs_mount_point>/tracing/events
 */

static void print_tracepoint_events(void)
{
	DIR *sys_dir, *evt_dir;
	struct dirent *sys_next, *evt_next, sys_dirent, evt_dirent;
	struct stat st;
	char evt_path[MAXPATHLEN];

	if (valid_debugfs_mount(debugfs_path))
		return;

	sys_dir = opendir(debugfs_path);
	if (!sys_dir)
		goto cleanup;

	for_each_subsystem(sys_dir, sys_dirent, sys_next, evt_path, st) {
		evt_dir = opendir(evt_path);
		if (!evt_dir)
			goto cleanup;
		for_each_event(sys_dirent, evt_dir, evt_dirent, evt_next,
								evt_path, st) {
			snprintf(evt_path, MAXPATHLEN, "%s:%s",
				 sys_dirent.d_name, evt_dirent.d_name);
			fprintf(stderr, "  %-40s [%s]\n", evt_path,
				event_type_descriptors[PERF_TYPE_TRACEPOINT+1]);
		}
		closedir(evt_dir);
	}

cleanup:
	closedir(sys_dir);
}

/*
 * Print the help text for the event symbols:
 */
void print_events(void)
{
	struct event_symbol *syms = event_symbols;
<<<<<<< HEAD
	unsigned int i, type, prev_type = -1;
=======
	unsigned int i, type, op, prev_type = -1;
>>>>>>> 9799218a
	char name[40];

	fprintf(stderr, "\n");
	fprintf(stderr, "List of pre-defined events (to be used in -e):\n");

	for (i = 0; i < ARRAY_SIZE(event_symbols); i++, syms++) {
		type = syms->type + 1;
		if (type >= ARRAY_SIZE(event_type_descriptors))
			type = 0;

		if (type != prev_type)
			fprintf(stderr, "\n");

		if (strlen(syms->alias))
			sprintf(name, "%s OR %s", syms->symbol, syms->alias);
		else
			strcpy(name, syms->symbol);
		fprintf(stderr, "  %-40s [%s]\n", name,
			event_type_descriptors[type]);

		prev_type = type;
	}

	fprintf(stderr, "\n");
<<<<<<< HEAD
=======
	for (type = 0; type < PERF_COUNT_HW_CACHE_MAX; type++) {
		for (op = 0; op < PERF_COUNT_HW_CACHE_OP_MAX; op++) {
			/* skip invalid cache type */
			if (!is_cache_op_valid(type, op))
				continue;

			for (i = 0; i < PERF_COUNT_HW_CACHE_RESULT_MAX; i++) {
				fprintf(stderr, "  %-40s [%s]\n",
					event_cache_name(type, op, i),
					event_type_descriptors[4]);
			}
		}
	}

	fprintf(stderr, "\n");
>>>>>>> 9799218a
	fprintf(stderr, "  %-40s [raw hardware event descriptor]\n",
		"rNNN");
	fprintf(stderr, "\n");

	print_tracepoint_events();

	exit(129);
}<|MERGE_RESOLUTION|>--- conflicted
+++ resolved
@@ -20,11 +20,8 @@
 	char	*alias;
 };
 
-<<<<<<< HEAD
-=======
 char debugfs_path[MAXPATHLEN];
 
->>>>>>> 9799218a
 #define CHW(x) .type = PERF_TYPE_HARDWARE, .config = PERF_COUNT_HW_##x
 #define CSW(x) .type = PERF_TYPE_SOFTWARE, .config = PERF_COUNT_SW_##x
 
@@ -77,51 +74,12 @@
 #define MAX_ALIASES 8
 
 static char *hw_cache[][MAX_ALIASES] = {
-<<<<<<< HEAD
- { "L1-d$",	"l1-d",		"l1d",		"L1-data",		},
- { "L1-i$",	"l1-i",		"l1i",		"L1-instruction",	},
-=======
  { "L1-dcache",	"l1-d",		"l1d",		"L1-data",		},
  { "L1-icache",	"l1-i",		"l1i",		"L1-instruction",	},
->>>>>>> 9799218a
  { "LLC",	"L2"							},
  { "dTLB",	"d-tlb",	"Data-TLB",				},
  { "iTLB",	"i-tlb",	"Instruction-TLB",			},
  { "branch",	"branches",	"bpu",		"btb",		"bpc",	},
-<<<<<<< HEAD
-};
-
-static char *hw_cache_op[][MAX_ALIASES] = {
- { "load",	"loads",	"read",					},
- { "store",	"stores",	"write",				},
- { "prefetch",	"prefetches",	"speculative-read", "speculative-load",	},
-};
-
-static char *hw_cache_result[][MAX_ALIASES] = {
- { "refs",	"Reference",	"ops",		"access",		},
- { "misses",	"miss",							},
-};
-
-#define C(x)		PERF_COUNT_HW_CACHE_##x
-#define CACHE_READ	(1 << C(OP_READ))
-#define CACHE_WRITE	(1 << C(OP_WRITE))
-#define CACHE_PREFETCH	(1 << C(OP_PREFETCH))
-#define COP(x)		(1 << x)
-
-/*
- * cache operartion stat
- * L1I : Read and prefetch only
- * ITLB and BPU : Read-only
- */
-static unsigned long hw_cache_stat[C(MAX)] = {
- [C(L1D)]	= (CACHE_READ | CACHE_WRITE | CACHE_PREFETCH),
- [C(L1I)]	= (CACHE_READ | CACHE_PREFETCH),
- [C(LL)]	= (CACHE_READ | CACHE_WRITE | CACHE_PREFETCH),
- [C(DTLB)]	= (CACHE_READ | CACHE_WRITE | CACHE_PREFETCH),
- [C(ITLB)]	= (CACHE_READ),
- [C(BPU)]	= (CACHE_READ),
-};
-=======
 };
 
 static char *hw_cache_op[][MAX_ALIASES] = {
@@ -236,7 +194,6 @@
 	closedir(sys_dir);
 	return "unkown";
 }
->>>>>>> 9799218a
 
 static int is_cache_op_valid(u8 cache_type, u8 cache_op)
 {
@@ -336,11 +293,7 @@
 }
 
 static int
-<<<<<<< HEAD
-parse_generic_hw_symbols(const char *str, struct perf_counter_attr *attr)
-=======
 parse_generic_hw_event(const char **str, struct perf_counter_attr *attr)
->>>>>>> 9799218a
 {
 	const char *s = *str;
 	int cache_type = -1, cache_op = -1, cache_result = -1;
@@ -387,14 +340,6 @@
 	if (cache_op == -1)
 		cache_op = PERF_COUNT_HW_CACHE_OP_READ;
 
-<<<<<<< HEAD
-	if (!is_cache_op_valid(cache_type, cache_op))
-		return -EINVAL;
-
-	cache_result = parse_aliases(str, hw_cache_result,
-					PERF_COUNT_HW_CACHE_RESULT_MAX);
-=======
->>>>>>> 9799218a
 	/*
 	 * Fall back to accesses:
 	 */
@@ -408,29 +353,8 @@
 	return 1;
 }
 
-<<<<<<< HEAD
-static int check_events(const char *str, unsigned int i)
-{
-	if (!strncmp(str, event_symbols[i].symbol,
-		     strlen(event_symbols[i].symbol)))
-		return 1;
-
-	if (strlen(event_symbols[i].alias))
-		if (!strncmp(str, event_symbols[i].alias,
-			     strlen(event_symbols[i].alias)))
-			return 1;
-	return 0;
-}
-
-/*
- * Each event can have multiple symbolic names.
- * Symbolic names are (almost) exactly matched.
- */
-static int parse_event_symbols(const char *str, struct perf_counter_attr *attr)
-=======
 static int parse_tracepoint_event(const char **strp,
 				    struct perf_counter_attr *attr)
->>>>>>> 9799218a
 {
 	const char *evt_name;
 	char sys_name[MAX_EVENT_LENGTH];
@@ -476,10 +400,6 @@
 	return 1;
 }
 
-<<<<<<< HEAD
-	for (i = 0; i < ARRAY_SIZE(event_symbols); i++) {
-		if (check_events(str, i)) {
-=======
 static int check_events(const char *str, unsigned int i)
 {
 	int n;
@@ -505,7 +425,6 @@
 	for (i = 0; i < ARRAY_SIZE(event_symbols); i++) {
 		n = check_events(str, i);
 		if (n > 0) {
->>>>>>> 9799218a
 			attr->type = event_symbols[i].type;
 			attr->config = event_symbols[i].config;
 			*strp = str + n;
@@ -681,11 +600,7 @@
 void print_events(void)
 {
 	struct event_symbol *syms = event_symbols;
-<<<<<<< HEAD
-	unsigned int i, type, prev_type = -1;
-=======
 	unsigned int i, type, op, prev_type = -1;
->>>>>>> 9799218a
 	char name[40];
 
 	fprintf(stderr, "\n");
@@ -710,8 +625,6 @@
 	}
 
 	fprintf(stderr, "\n");
-<<<<<<< HEAD
-=======
 	for (type = 0; type < PERF_COUNT_HW_CACHE_MAX; type++) {
 		for (op = 0; op < PERF_COUNT_HW_CACHE_OP_MAX; op++) {
 			/* skip invalid cache type */
@@ -727,7 +640,6 @@
 	}
 
 	fprintf(stderr, "\n");
->>>>>>> 9799218a
 	fprintf(stderr, "  %-40s [raw hardware event descriptor]\n",
 		"rNNN");
 	fprintf(stderr, "\n");
