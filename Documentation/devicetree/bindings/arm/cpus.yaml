--- conflicted
+++ resolved
@@ -138,12 +138,9 @@
       - arm,cortex-a76
       - arm,cortex-a77
       - arm,cortex-a78
-<<<<<<< HEAD
-=======
       - arm,cortex-a78ae
       - arm,cortex-a510
       - arm,cortex-a710
->>>>>>> d82b0891
       - arm,cortex-m0
       - arm,cortex-m0+
       - arm,cortex-m1
