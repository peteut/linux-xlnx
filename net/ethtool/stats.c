// SPDX-License-Identifier: GPL-2.0-only

#include "netlink.h"
#include "common.h"
#include "bitset.h"

struct stats_req_info {
	struct ethnl_req_info		base;
	DECLARE_BITMAP(stat_mask, __ETHTOOL_STATS_CNT);
	enum ethtool_mac_stats_src	src;
};

#define STATS_REQINFO(__req_base) \
	container_of(__req_base, struct stats_req_info, base)

struct stats_reply_data {
	struct ethnl_reply_data		base;
	struct_group(stats,
		struct ethtool_eth_phy_stats	phy_stats;
		struct ethtool_eth_mac_stats	mac_stats;
		struct ethtool_eth_ctrl_stats	ctrl_stats;
		struct ethtool_rmon_stats	rmon_stats;
	);
	const struct ethtool_rmon_hist_range	*rmon_ranges;
};

#define STATS_REPDATA(__reply_base) \
	container_of(__reply_base, struct stats_reply_data, base)

const char stats_std_names[__ETHTOOL_STATS_CNT][ETH_GSTRING_LEN] = {
	[ETHTOOL_STATS_ETH_PHY]			= "eth-phy",
	[ETHTOOL_STATS_ETH_MAC]			= "eth-mac",
	[ETHTOOL_STATS_ETH_CTRL]		= "eth-ctrl",
	[ETHTOOL_STATS_RMON]			= "rmon",
};

const char stats_eth_phy_names[__ETHTOOL_A_STATS_ETH_PHY_CNT][ETH_GSTRING_LEN] = {
	[ETHTOOL_A_STATS_ETH_PHY_5_SYM_ERR]	= "SymbolErrorDuringCarrier",
};

const char stats_eth_mac_names[__ETHTOOL_A_STATS_ETH_MAC_CNT][ETH_GSTRING_LEN] = {
	[ETHTOOL_A_STATS_ETH_MAC_2_TX_PKT]	= "FramesTransmittedOK",
	[ETHTOOL_A_STATS_ETH_MAC_3_SINGLE_COL]	= "SingleCollisionFrames",
	[ETHTOOL_A_STATS_ETH_MAC_4_MULTI_COL]	= "MultipleCollisionFrames",
	[ETHTOOL_A_STATS_ETH_MAC_5_RX_PKT]	= "FramesReceivedOK",
	[ETHTOOL_A_STATS_ETH_MAC_6_FCS_ERR]	= "FrameCheckSequenceErrors",
	[ETHTOOL_A_STATS_ETH_MAC_7_ALIGN_ERR]	= "AlignmentErrors",
	[ETHTOOL_A_STATS_ETH_MAC_8_TX_BYTES]	= "OctetsTransmittedOK",
	[ETHTOOL_A_STATS_ETH_MAC_9_TX_DEFER]	= "FramesWithDeferredXmissions",
	[ETHTOOL_A_STATS_ETH_MAC_10_LATE_COL]	= "LateCollisions",
	[ETHTOOL_A_STATS_ETH_MAC_11_XS_COL]	= "FramesAbortedDueToXSColls",
	[ETHTOOL_A_STATS_ETH_MAC_12_TX_INT_ERR]	= "FramesLostDueToIntMACXmitError",
	[ETHTOOL_A_STATS_ETH_MAC_13_CS_ERR]	= "CarrierSenseErrors",
	[ETHTOOL_A_STATS_ETH_MAC_14_RX_BYTES]	= "OctetsReceivedOK",
	[ETHTOOL_A_STATS_ETH_MAC_15_RX_INT_ERR]	= "FramesLostDueToIntMACRcvError",
	[ETHTOOL_A_STATS_ETH_MAC_18_TX_MCAST]	= "MulticastFramesXmittedOK",
	[ETHTOOL_A_STATS_ETH_MAC_19_TX_BCAST]	= "BroadcastFramesXmittedOK",
	[ETHTOOL_A_STATS_ETH_MAC_20_XS_DEFER]	= "FramesWithExcessiveDeferral",
	[ETHTOOL_A_STATS_ETH_MAC_21_RX_MCAST]	= "MulticastFramesReceivedOK",
	[ETHTOOL_A_STATS_ETH_MAC_22_RX_BCAST]	= "BroadcastFramesReceivedOK",
	[ETHTOOL_A_STATS_ETH_MAC_23_IR_LEN_ERR]	= "InRangeLengthErrors",
	[ETHTOOL_A_STATS_ETH_MAC_24_OOR_LEN]	= "OutOfRangeLengthField",
	[ETHTOOL_A_STATS_ETH_MAC_25_TOO_LONG_ERR]	= "FrameTooLongErrors",
};

const char stats_eth_ctrl_names[__ETHTOOL_A_STATS_ETH_CTRL_CNT][ETH_GSTRING_LEN] = {
	[ETHTOOL_A_STATS_ETH_CTRL_3_TX]		= "MACControlFramesTransmitted",
	[ETHTOOL_A_STATS_ETH_CTRL_4_RX]		= "MACControlFramesReceived",
	[ETHTOOL_A_STATS_ETH_CTRL_5_RX_UNSUP]	= "UnsupportedOpcodesReceived",
};

const char stats_rmon_names[__ETHTOOL_A_STATS_RMON_CNT][ETH_GSTRING_LEN] = {
	[ETHTOOL_A_STATS_RMON_UNDERSIZE]	= "etherStatsUndersizePkts",
	[ETHTOOL_A_STATS_RMON_OVERSIZE]		= "etherStatsOversizePkts",
	[ETHTOOL_A_STATS_RMON_FRAG]		= "etherStatsFragments",
	[ETHTOOL_A_STATS_RMON_JABBER]		= "etherStatsJabbers",
};

const struct nla_policy ethnl_stats_get_policy[ETHTOOL_A_STATS_SRC + 1] = {
	[ETHTOOL_A_STATS_HEADER]	=
		NLA_POLICY_NESTED(ethnl_header_policy),
	[ETHTOOL_A_STATS_GROUPS]	= { .type = NLA_NESTED },
	[ETHTOOL_A_STATS_SRC]		=
		NLA_POLICY_MAX(NLA_U32, ETHTOOL_MAC_STATS_SRC_PMAC),
};

static int stats_parse_request(struct ethnl_req_info *req_base,
			       struct nlattr **tb,
			       struct netlink_ext_ack *extack)
{
	enum ethtool_mac_stats_src src = ETHTOOL_MAC_STATS_SRC_AGGREGATE;
	struct stats_req_info *req_info = STATS_REQINFO(req_base);
	bool mod = false;
	int err;

	err = ethnl_update_bitset(req_info->stat_mask, __ETHTOOL_STATS_CNT,
				  tb[ETHTOOL_A_STATS_GROUPS], stats_std_names,
				  extack, &mod);
	if (err)
		return err;

	if (!mod) {
		NL_SET_ERR_MSG(extack, "no stats requested");
		return -EINVAL;
	}

	if (tb[ETHTOOL_A_STATS_SRC])
		src = nla_get_u32(tb[ETHTOOL_A_STATS_SRC]);

	req_info->src = src;

	return 0;
}

static int stats_prepare_data(const struct ethnl_req_info *req_base,
			      struct ethnl_reply_data *reply_base,
			      const struct genl_info *info)
{
	const struct stats_req_info *req_info = STATS_REQINFO(req_base);
	struct netlink_ext_ack *extack = info ? info->extack : NULL;
	struct stats_reply_data *data = STATS_REPDATA(reply_base);
	enum ethtool_mac_stats_src src = req_info->src;
	struct net_device *dev = reply_base->dev;
	int ret;

	ret = ethnl_ops_begin(dev);
	if (ret < 0)
		return ret;

	if ((src == ETHTOOL_MAC_STATS_SRC_EMAC ||
	     src == ETHTOOL_MAC_STATS_SRC_PMAC) &&
	    !__ethtool_dev_mm_supported(dev)) {
<<<<<<< HEAD
		NL_SET_ERR_MSG_MOD(extack,
=======
		NL_SET_ERR_MSG_MOD(info->extack,
>>>>>>> 08485d4c
				   "Device does not support MAC merge layer");
		ethnl_ops_complete(dev);
		return -EOPNOTSUPP;
	}

	/* Mark all stats as unset (see ETHTOOL_STAT_NOT_SET) to prevent them
	 * from being reported to user space in case driver did not set them.
	 */
	memset(&data->stats, 0xff, sizeof(data->stats));

	data->phy_stats.src = src;
	data->mac_stats.src = src;
	data->ctrl_stats.src = src;
	data->rmon_stats.src = src;

	if (test_bit(ETHTOOL_STATS_ETH_PHY, req_info->stat_mask) &&
	    dev->ethtool_ops->get_eth_phy_stats)
		dev->ethtool_ops->get_eth_phy_stats(dev, &data->phy_stats);
	if (test_bit(ETHTOOL_STATS_ETH_MAC, req_info->stat_mask) &&
	    dev->ethtool_ops->get_eth_mac_stats)
		dev->ethtool_ops->get_eth_mac_stats(dev, &data->mac_stats);
	if (test_bit(ETHTOOL_STATS_ETH_CTRL, req_info->stat_mask) &&
	    dev->ethtool_ops->get_eth_ctrl_stats)
		dev->ethtool_ops->get_eth_ctrl_stats(dev, &data->ctrl_stats);
	if (test_bit(ETHTOOL_STATS_RMON, req_info->stat_mask) &&
	    dev->ethtool_ops->get_rmon_stats)
		dev->ethtool_ops->get_rmon_stats(dev, &data->rmon_stats,
						 &data->rmon_ranges);

	ethnl_ops_complete(dev);
	return 0;
}

static int stats_reply_size(const struct ethnl_req_info *req_base,
			    const struct ethnl_reply_data *reply_base)
{
	const struct stats_req_info *req_info = STATS_REQINFO(req_base);
	unsigned int n_grps = 0, n_stats = 0;
	int len = 0;

	len += nla_total_size(sizeof(u32)); /* _STATS_SRC */

	if (test_bit(ETHTOOL_STATS_ETH_PHY, req_info->stat_mask)) {
		n_stats += sizeof(struct ethtool_eth_phy_stats) / sizeof(u64);
		n_grps++;
	}
	if (test_bit(ETHTOOL_STATS_ETH_MAC, req_info->stat_mask)) {
		n_stats += sizeof(struct ethtool_eth_mac_stats) / sizeof(u64);
		n_grps++;
	}
	if (test_bit(ETHTOOL_STATS_ETH_CTRL, req_info->stat_mask)) {
		n_stats += sizeof(struct ethtool_eth_ctrl_stats) / sizeof(u64);
		n_grps++;
	}
	if (test_bit(ETHTOOL_STATS_RMON, req_info->stat_mask)) {
		n_stats += sizeof(struct ethtool_rmon_stats) / sizeof(u64);
		n_grps++;
		/* Above includes the space for _A_STATS_GRP_HIST_VALs */

		len += (nla_total_size(0) +	/* _A_STATS_GRP_HIST */
			nla_total_size(4) +	/* _A_STATS_GRP_HIST_BKT_LOW */
			nla_total_size(4)) *	/* _A_STATS_GRP_HIST_BKT_HI */
			ETHTOOL_RMON_HIST_MAX * 2;
	}

	len += n_grps * (nla_total_size(0) + /* _A_STATS_GRP */
			 nla_total_size(4) + /* _A_STATS_GRP_ID */
			 nla_total_size(4)); /* _A_STATS_GRP_SS_ID */
	len += n_stats * (nla_total_size(0) + /* _A_STATS_GRP_STAT */
			  nla_total_size_64bit(sizeof(u64)));

	return len;
}

static int stat_put(struct sk_buff *skb, u16 attrtype, u64 val)
{
	struct nlattr *nest;
	int ret;

	if (val == ETHTOOL_STAT_NOT_SET)
		return 0;

	/* We want to start stats attr types from 0, so we don't have a type
	 * for pad inside ETHTOOL_A_STATS_GRP_STAT. Pad things on the outside
	 * of ETHTOOL_A_STATS_GRP_STAT. Since we're one nest away from the
	 * actual attr we're 4B off - nla_need_padding_for_64bit() & co.
	 * can't be used.
	 */
#ifndef CONFIG_HAVE_EFFICIENT_UNALIGNED_ACCESS
	if (!IS_ALIGNED((unsigned long)skb_tail_pointer(skb), 8))
		if (!nla_reserve(skb, ETHTOOL_A_STATS_GRP_PAD, 0))
			return -EMSGSIZE;
#endif

	nest = nla_nest_start(skb, ETHTOOL_A_STATS_GRP_STAT);
	if (!nest)
		return -EMSGSIZE;

	ret = nla_put_u64_64bit(skb, attrtype, val, -1 /* not used */);
	if (ret) {
		nla_nest_cancel(skb, nest);
		return ret;
	}

	nla_nest_end(skb, nest);
	return 0;
}

static int stats_put_phy_stats(struct sk_buff *skb,
			       const struct stats_reply_data *data)
{
	if (stat_put(skb, ETHTOOL_A_STATS_ETH_PHY_5_SYM_ERR,
		     data->phy_stats.SymbolErrorDuringCarrier))
		return -EMSGSIZE;
	return 0;
}

static int stats_put_mac_stats(struct sk_buff *skb,
			       const struct stats_reply_data *data)
{
	if (stat_put(skb, ETHTOOL_A_STATS_ETH_MAC_2_TX_PKT,
		     data->mac_stats.FramesTransmittedOK) ||
	    stat_put(skb, ETHTOOL_A_STATS_ETH_MAC_3_SINGLE_COL,
		     data->mac_stats.SingleCollisionFrames) ||
	    stat_put(skb, ETHTOOL_A_STATS_ETH_MAC_4_MULTI_COL,
		     data->mac_stats.MultipleCollisionFrames) ||
	    stat_put(skb, ETHTOOL_A_STATS_ETH_MAC_5_RX_PKT,
		     data->mac_stats.FramesReceivedOK) ||
	    stat_put(skb, ETHTOOL_A_STATS_ETH_MAC_6_FCS_ERR,
		     data->mac_stats.FrameCheckSequenceErrors) ||
	    stat_put(skb, ETHTOOL_A_STATS_ETH_MAC_7_ALIGN_ERR,
		     data->mac_stats.AlignmentErrors) ||
	    stat_put(skb, ETHTOOL_A_STATS_ETH_MAC_8_TX_BYTES,
		     data->mac_stats.OctetsTransmittedOK) ||
	    stat_put(skb, ETHTOOL_A_STATS_ETH_MAC_9_TX_DEFER,
		     data->mac_stats.FramesWithDeferredXmissions) ||
	    stat_put(skb, ETHTOOL_A_STATS_ETH_MAC_10_LATE_COL,
		     data->mac_stats.LateCollisions) ||
	    stat_put(skb, ETHTOOL_A_STATS_ETH_MAC_11_XS_COL,
		     data->mac_stats.FramesAbortedDueToXSColls) ||
	    stat_put(skb, ETHTOOL_A_STATS_ETH_MAC_12_TX_INT_ERR,
		     data->mac_stats.FramesLostDueToIntMACXmitError) ||
	    stat_put(skb, ETHTOOL_A_STATS_ETH_MAC_13_CS_ERR,
		     data->mac_stats.CarrierSenseErrors) ||
	    stat_put(skb, ETHTOOL_A_STATS_ETH_MAC_14_RX_BYTES,
		     data->mac_stats.OctetsReceivedOK) ||
	    stat_put(skb, ETHTOOL_A_STATS_ETH_MAC_15_RX_INT_ERR,
		     data->mac_stats.FramesLostDueToIntMACRcvError) ||
	    stat_put(skb, ETHTOOL_A_STATS_ETH_MAC_18_TX_MCAST,
		     data->mac_stats.MulticastFramesXmittedOK) ||
	    stat_put(skb, ETHTOOL_A_STATS_ETH_MAC_19_TX_BCAST,
		     data->mac_stats.BroadcastFramesXmittedOK) ||
	    stat_put(skb, ETHTOOL_A_STATS_ETH_MAC_20_XS_DEFER,
		     data->mac_stats.FramesWithExcessiveDeferral) ||
	    stat_put(skb, ETHTOOL_A_STATS_ETH_MAC_21_RX_MCAST,
		     data->mac_stats.MulticastFramesReceivedOK) ||
	    stat_put(skb, ETHTOOL_A_STATS_ETH_MAC_22_RX_BCAST,
		     data->mac_stats.BroadcastFramesReceivedOK) ||
	    stat_put(skb, ETHTOOL_A_STATS_ETH_MAC_23_IR_LEN_ERR,
		     data->mac_stats.InRangeLengthErrors) ||
	    stat_put(skb, ETHTOOL_A_STATS_ETH_MAC_24_OOR_LEN,
		     data->mac_stats.OutOfRangeLengthField) ||
	    stat_put(skb, ETHTOOL_A_STATS_ETH_MAC_25_TOO_LONG_ERR,
		     data->mac_stats.FrameTooLongErrors))
		return -EMSGSIZE;
	return 0;
}

static int stats_put_ctrl_stats(struct sk_buff *skb,
				const struct stats_reply_data *data)
{
	if (stat_put(skb, ETHTOOL_A_STATS_ETH_CTRL_3_TX,
		     data->ctrl_stats.MACControlFramesTransmitted) ||
	    stat_put(skb, ETHTOOL_A_STATS_ETH_CTRL_4_RX,
		     data->ctrl_stats.MACControlFramesReceived) ||
	    stat_put(skb, ETHTOOL_A_STATS_ETH_CTRL_5_RX_UNSUP,
		     data->ctrl_stats.UnsupportedOpcodesReceived))
		return -EMSGSIZE;
	return 0;
}

static int stats_put_rmon_hist(struct sk_buff *skb, u32 attr, const u64 *hist,
			       const struct ethtool_rmon_hist_range *ranges)
{
	struct nlattr *nest;
	int i;

	if (!ranges)
		return 0;

	for (i = 0; i <	ETHTOOL_RMON_HIST_MAX; i++) {
		if (!ranges[i].low && !ranges[i].high)
			break;
		if (hist[i] == ETHTOOL_STAT_NOT_SET)
			continue;

		nest = nla_nest_start(skb, attr);
		if (!nest)
			return -EMSGSIZE;

		if (nla_put_u32(skb, ETHTOOL_A_STATS_GRP_HIST_BKT_LOW,
				ranges[i].low) ||
		    nla_put_u32(skb, ETHTOOL_A_STATS_GRP_HIST_BKT_HI,
				ranges[i].high) ||
		    nla_put_u64_64bit(skb, ETHTOOL_A_STATS_GRP_HIST_VAL,
				      hist[i], ETHTOOL_A_STATS_GRP_PAD))
			goto err_cancel_hist;

		nla_nest_end(skb, nest);
	}

	return 0;

err_cancel_hist:
	nla_nest_cancel(skb, nest);
	return -EMSGSIZE;
}

static int stats_put_rmon_stats(struct sk_buff *skb,
				const struct stats_reply_data *data)
{
	if (stats_put_rmon_hist(skb, ETHTOOL_A_STATS_GRP_HIST_RX,
				data->rmon_stats.hist, data->rmon_ranges) ||
	    stats_put_rmon_hist(skb, ETHTOOL_A_STATS_GRP_HIST_TX,
				data->rmon_stats.hist_tx, data->rmon_ranges))
		return -EMSGSIZE;

	if (stat_put(skb, ETHTOOL_A_STATS_RMON_UNDERSIZE,
		     data->rmon_stats.undersize_pkts) ||
	    stat_put(skb, ETHTOOL_A_STATS_RMON_OVERSIZE,
		     data->rmon_stats.oversize_pkts) ||
	    stat_put(skb, ETHTOOL_A_STATS_RMON_FRAG,
		     data->rmon_stats.fragments) ||
	    stat_put(skb, ETHTOOL_A_STATS_RMON_JABBER,
		     data->rmon_stats.jabbers))
		return -EMSGSIZE;

	return 0;
}

static int stats_put_stats(struct sk_buff *skb,
			   const struct stats_reply_data *data,
			   u32 id, u32 ss_id,
			   int (*cb)(struct sk_buff *skb,
				     const struct stats_reply_data *data))
{
	struct nlattr *nest;

	nest = nla_nest_start(skb, ETHTOOL_A_STATS_GRP);
	if (!nest)
		return -EMSGSIZE;

	if (nla_put_u32(skb, ETHTOOL_A_STATS_GRP_ID, id) ||
	    nla_put_u32(skb, ETHTOOL_A_STATS_GRP_SS_ID, ss_id))
		goto err_cancel;

	if (cb(skb, data))
		goto err_cancel;

	nla_nest_end(skb, nest);
	return 0;

err_cancel:
	nla_nest_cancel(skb, nest);
	return -EMSGSIZE;
}

static int stats_fill_reply(struct sk_buff *skb,
			    const struct ethnl_req_info *req_base,
			    const struct ethnl_reply_data *reply_base)
{
	const struct stats_req_info *req_info = STATS_REQINFO(req_base);
	const struct stats_reply_data *data = STATS_REPDATA(reply_base);
	int ret = 0;

	if (nla_put_u32(skb, ETHTOOL_A_STATS_SRC, req_info->src))
		return -EMSGSIZE;

	if (!ret && test_bit(ETHTOOL_STATS_ETH_PHY, req_info->stat_mask))
		ret = stats_put_stats(skb, data, ETHTOOL_STATS_ETH_PHY,
				      ETH_SS_STATS_ETH_PHY,
				      stats_put_phy_stats);
	if (!ret && test_bit(ETHTOOL_STATS_ETH_MAC, req_info->stat_mask))
		ret = stats_put_stats(skb, data, ETHTOOL_STATS_ETH_MAC,
				      ETH_SS_STATS_ETH_MAC,
				      stats_put_mac_stats);
	if (!ret && test_bit(ETHTOOL_STATS_ETH_CTRL, req_info->stat_mask))
		ret = stats_put_stats(skb, data, ETHTOOL_STATS_ETH_CTRL,
				      ETH_SS_STATS_ETH_CTRL,
				      stats_put_ctrl_stats);
	if (!ret && test_bit(ETHTOOL_STATS_RMON, req_info->stat_mask))
		ret = stats_put_stats(skb, data, ETHTOOL_STATS_RMON,
				      ETH_SS_STATS_RMON, stats_put_rmon_stats);

	return ret;
}

const struct ethnl_request_ops ethnl_stats_request_ops = {
	.request_cmd		= ETHTOOL_MSG_STATS_GET,
	.reply_cmd		= ETHTOOL_MSG_STATS_GET_REPLY,
	.hdr_attr		= ETHTOOL_A_STATS_HEADER,
	.req_info_size		= sizeof(struct stats_req_info),
	.reply_data_size	= sizeof(struct stats_reply_data),

	.parse_request		= stats_parse_request,
	.prepare_data		= stats_prepare_data,
	.reply_size		= stats_reply_size,
	.fill_reply		= stats_fill_reply,
};

static u64 ethtool_stats_sum(u64 a, u64 b)
{
	if (a == ETHTOOL_STAT_NOT_SET)
		return b;
	if (b == ETHTOOL_STAT_NOT_SET)
		return a;
	return a + b;
}

/* Avoid modifying the aggregation procedure every time a new counter is added
 * by treating the structures as an array of u64 statistics.
 */
static void ethtool_aggregate_stats(void *aggr_stats, const void *emac_stats,
				    const void *pmac_stats, size_t stats_size,
				    size_t stats_offset)
{
	size_t num_stats = stats_size / sizeof(u64);
	const u64 *s1 = emac_stats + stats_offset;
	const u64 *s2 = pmac_stats + stats_offset;
	u64 *s = aggr_stats + stats_offset;
	int i;

	for (i = 0; i < num_stats; i++)
		s[i] = ethtool_stats_sum(s1[i], s2[i]);
}

void ethtool_aggregate_mac_stats(struct net_device *dev,
				 struct ethtool_eth_mac_stats *mac_stats)
{
	const struct ethtool_ops *ops = dev->ethtool_ops;
	struct ethtool_eth_mac_stats pmac, emac;

	memset(&emac, 0xff, sizeof(emac));
	memset(&pmac, 0xff, sizeof(pmac));
	emac.src = ETHTOOL_MAC_STATS_SRC_EMAC;
	pmac.src = ETHTOOL_MAC_STATS_SRC_PMAC;

	ops->get_eth_mac_stats(dev, &emac);
	ops->get_eth_mac_stats(dev, &pmac);

	ethtool_aggregate_stats(mac_stats, &emac, &pmac,
				sizeof(mac_stats->stats),
				offsetof(struct ethtool_eth_mac_stats, stats));
}
EXPORT_SYMBOL(ethtool_aggregate_mac_stats);

void ethtool_aggregate_phy_stats(struct net_device *dev,
				 struct ethtool_eth_phy_stats *phy_stats)
{
	const struct ethtool_ops *ops = dev->ethtool_ops;
	struct ethtool_eth_phy_stats pmac, emac;

	memset(&emac, 0xff, sizeof(emac));
	memset(&pmac, 0xff, sizeof(pmac));
	emac.src = ETHTOOL_MAC_STATS_SRC_EMAC;
	pmac.src = ETHTOOL_MAC_STATS_SRC_PMAC;

	ops->get_eth_phy_stats(dev, &emac);
	ops->get_eth_phy_stats(dev, &pmac);

	ethtool_aggregate_stats(phy_stats, &emac, &pmac,
				sizeof(phy_stats->stats),
				offsetof(struct ethtool_eth_phy_stats, stats));
}
EXPORT_SYMBOL(ethtool_aggregate_phy_stats);

void ethtool_aggregate_ctrl_stats(struct net_device *dev,
				  struct ethtool_eth_ctrl_stats *ctrl_stats)
{
	const struct ethtool_ops *ops = dev->ethtool_ops;
	struct ethtool_eth_ctrl_stats pmac, emac;

	memset(&emac, 0xff, sizeof(emac));
	memset(&pmac, 0xff, sizeof(pmac));
	emac.src = ETHTOOL_MAC_STATS_SRC_EMAC;
	pmac.src = ETHTOOL_MAC_STATS_SRC_PMAC;

	ops->get_eth_ctrl_stats(dev, &emac);
	ops->get_eth_ctrl_stats(dev, &pmac);

	ethtool_aggregate_stats(ctrl_stats, &emac, &pmac,
				sizeof(ctrl_stats->stats),
				offsetof(struct ethtool_eth_ctrl_stats, stats));
}
EXPORT_SYMBOL(ethtool_aggregate_ctrl_stats);

void ethtool_aggregate_pause_stats(struct net_device *dev,
				   struct ethtool_pause_stats *pause_stats)
{
	const struct ethtool_ops *ops = dev->ethtool_ops;
	struct ethtool_pause_stats pmac, emac;

	memset(&emac, 0xff, sizeof(emac));
	memset(&pmac, 0xff, sizeof(pmac));
	emac.src = ETHTOOL_MAC_STATS_SRC_EMAC;
	pmac.src = ETHTOOL_MAC_STATS_SRC_PMAC;

	ops->get_pause_stats(dev, &emac);
	ops->get_pause_stats(dev, &pmac);

	ethtool_aggregate_stats(pause_stats, &emac, &pmac,
				sizeof(pause_stats->stats),
				offsetof(struct ethtool_pause_stats, stats));
}
EXPORT_SYMBOL(ethtool_aggregate_pause_stats);

void ethtool_aggregate_rmon_stats(struct net_device *dev,
				  struct ethtool_rmon_stats *rmon_stats)
{
	const struct ethtool_ops *ops = dev->ethtool_ops;
	const struct ethtool_rmon_hist_range *dummy;
	struct ethtool_rmon_stats pmac, emac;

	memset(&emac, 0xff, sizeof(emac));
	memset(&pmac, 0xff, sizeof(pmac));
	emac.src = ETHTOOL_MAC_STATS_SRC_EMAC;
	pmac.src = ETHTOOL_MAC_STATS_SRC_PMAC;

	ops->get_rmon_stats(dev, &emac, &dummy);
	ops->get_rmon_stats(dev, &pmac, &dummy);

	ethtool_aggregate_stats(rmon_stats, &emac, &pmac,
				sizeof(rmon_stats->stats),
				offsetof(struct ethtool_rmon_stats, stats));
}
EXPORT_SYMBOL(ethtool_aggregate_rmon_stats);<|MERGE_RESOLUTION|>--- conflicted
+++ resolved
@@ -117,7 +117,6 @@
 			      const struct genl_info *info)
 {
 	const struct stats_req_info *req_info = STATS_REQINFO(req_base);
-	struct netlink_ext_ack *extack = info ? info->extack : NULL;
 	struct stats_reply_data *data = STATS_REPDATA(reply_base);
 	enum ethtool_mac_stats_src src = req_info->src;
 	struct net_device *dev = reply_base->dev;
@@ -130,11 +129,7 @@
 	if ((src == ETHTOOL_MAC_STATS_SRC_EMAC ||
 	     src == ETHTOOL_MAC_STATS_SRC_PMAC) &&
 	    !__ethtool_dev_mm_supported(dev)) {
-<<<<<<< HEAD
-		NL_SET_ERR_MSG_MOD(extack,
-=======
 		NL_SET_ERR_MSG_MOD(info->extack,
->>>>>>> 08485d4c
 				   "Device does not support MAC merge layer");
 		ethnl_ops_complete(dev);
 		return -EOPNOTSUPP;
